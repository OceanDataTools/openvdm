#!/usr/bin/env python3
"""
FILE:  run_collection_system_transfer.py

DESCRIPTION:  Gearman worker that handles the transfer of data from the Collection
    System to the Shipboard Data Warehouse.

     BUGS:
    NOTES:
   AUTHOR:  Webb Pinner
  VERSION:  2.10
  CREATED:  2015-01-01
 REVISION:  2025-04-12
"""

import argparse
import calendar
import fnmatch
import json
import logging
import os
import re
import sys
import shutil
import signal
import subprocess
import tempfile
import time
from concurrent.futures import ThreadPoolExecutor, as_completed
from contextlib import contextmanager
from datetime import datetime, timedelta
from os.path import dirname, realpath
from random import randint
import pytz
import python3_gearman

sys.path.append(dirname(dirname(dirname(realpath(__file__)))))

from server.lib.file_utils import is_ascii
from server.lib.output_json_data_to_file import output_json_data_to_file
from server.lib.set_owner_group_permissions import set_owner_group_permissions
from server.lib.openvdm import OpenVDM

TO_CHK_RE = re.compile(r'to-chk=(\d+)/(\d+)')

@contextmanager
def temporary_directory():
    tmpdir = tempfile.mkdtemp()
    try:
        yield tmpdir
    finally:
        try:
            shutil.rmtree(tmpdir)
        except Exception as e:
            logging.warning(f"Could not delete temp dir {tmpdir}: {e}")


def process_batch(file_batch, filters, data_start_time, data_end_time):
    include = []
    exclude = []

    for filepath in file_batch:
        try:
            if os.path.islink(filepath):
                continue

            stat = os.stat(filepath)
            mod_time = stat.st_mtime
            size = stat.st_size

            if not (data_start_time <= mod_time <= data_end_time):
                continue

            if any(fnmatch.fnmatch(filepath, p) for p in filters['ignore_filters']):
                continue

            if not is_ascii(filepath):
                exclude.append(filepath)
                continue

            if any(fnmatch.fnmatch(filepath, p) for p in filters['include_filters']):
                if not any(fnmatch.fnmatch(filepath, p) for p in filters['exclude_filters']):
                    include.append((filepath, size))
                else:
                    exclude.append(filepath)
            else:
                exclude.append(filepath)

        except FileNotFoundError:
            continue

    return include, exclude


def verify_staleness_batch(paths_sizes):
    verified = []
    for filepath, old_size in paths_sizes:
        try:
            if os.stat(filepath).st_size == old_size:
                verified.append((filepath, old_size))
        except FileNotFoundError:
            continue
    return verified


def build_filelist(gearman_worker, prefix=None, batch_size=500, max_workers=16):
    source_dir = os.path.join(prefix, gearman_worker.source_dir.lstrip('/')) if prefix else gearman_worker.source_dir
    return_files = {'include': [], 'exclude': [], 'new': [], 'updated': [], 'filesize': []}

    logging.info("Starting filelist build in %s", source_dir)

    data_start_time = calendar.timegm(time.strptime(gearman_worker.data_start_date, "%Y/%m/%d %H:%M"))
    data_end_time = calendar.timegm(time.strptime(gearman_worker.data_end_date, "%Y/%m/%d %H:%M:%S"))
    filters = build_filters(gearman_worker)

    # Step 1: Gather all file paths
    filepaths = []
    for root, _, filenames in os.walk(source_dir):
        for filename in filenames:
            filepaths.append(os.path.join(root, filename))

    total_files = len(filepaths)
    logging.info("Discovered %d files", total_files)

    # Step 2: Batch file paths
    batches = [filepaths[i:i + batch_size] for i in range(0, total_files, batch_size)]

    # Step 3: Process in thread pool
    with ThreadPoolExecutor(max_workers=max_workers) as executor:
        futures = [executor.submit(process_batch, batch, filters, data_start_time, data_end_time)
                   for batch in batches]

        for future in as_completed(futures):
            include, exclude = future.result()
            return_files['include'].extend(f for f, _ in include)
            return_files['filesize'].extend(s for _, s in include)
            return_files['exclude'].extend(exclude)

    logging.info("Initial filtering complete: %d included, %d excluded",
                 len(return_files['include']), len(return_files['exclude']))

    # Step 4: Optional staleness check
    staleness = gearman_worker.collection_system_transfer.get('staleness')
    if staleness and staleness != '0':
        wait_secs = int(staleness)
        logging.info("Waiting %ds to verify staleness...", wait_secs)
        time.sleep(wait_secs)

        paths_sizes = list(zip(return_files['include'], return_files['filesize']))
        stale_batches = [paths_sizes[i:i + batch_size] for i in range(0, len(paths_sizes), batch_size)]

        verified_paths = []
        verified_sizes = []

        with ThreadPoolExecutor(max_workers=max_workers) as executor:
            futures = [executor.submit(verify_staleness_batch, batch) for batch in stale_batches]

            for future in as_completed(futures):
                verified = future.result()
                for filepath, size in verified:
                    verified_paths.append(filepath)
                    verified_sizes.append(size)

        return_files['include'] = verified_paths
        return_files['filesize'] = verified_sizes

        logging.info("Staleness check complete: %d files remain", len(verified_paths))

    # Step 5: Format output
    del return_files['filesize']
    return_files['include'].sort()
    return_files['exclude'].sort()

    base_len = len(source_dir.rstrip(os.sep)) + 1
    return_files['include'] = [f[base_len:] for f in return_files['include']]
    return_files['exclude'] = [f[base_len:] for f in return_files['exclude']]

    # logging.debug("Final return_files object: %s", json.dumps(return_files, indent=2))
    return {'verdict': True, 'files': return_files}


def process_rsync_line(line, filters, data_start_time, data_end_time, epoch):
    """Process a single line from rsync output."""
    file_or_dir, size, mdate, mtime, filepath = line.split(None, 4)

    if not file_or_dir.startswith('-'):
        return None

    file_mod_time = datetime.strptime(mdate + ' ' + mtime, "%Y/%m/%d %H:%M:%S")
    file_mod_time_seconds = (file_mod_time - epoch).total_seconds()

    if not (data_start_time <= file_mod_time_seconds <= data_end_time):
        return None

    if any(fnmatch.fnmatch(filepath, p) for p in filters['ignore_filters']):
        return None

    if not is_ascii(filepath):
        return ('exclude', filepath, None)

    if any(fnmatch.fnmatch(filepath, p) for p in filters['include_filters']):
        if not any(fnmatch.fnmatch(filepath, p) for p in filters['exclude_filters']):
            return ('include', filepath, size)
        else:
            return ('exclude', filepath, None)

    return ('exclude', filepath, None)


def process_rsync_batch(batch, filters, data_start_time, data_end_time, epoch):
    """Process a batch of rsync output lines."""
    results = []
    for line in batch:
        result = process_rsync_line(line, filters, data_start_time, data_end_time, epoch)
        if result:
            results.append(result)

    return results


def build_rsync_filelist(gearman_worker, rsync_password_filepath, batch_size=500, max_workers=16):
    """Build the list of files to include, exclude or ignore, for an rsync server transfer."""
    return_files = {'include': [], 'exclude': [], 'new': [], 'updated': [], 'filesize': []}
    epoch = datetime.strptime('1970/01/01 00:00:00', "%Y/%m/%d %H:%M:%S")
    data_start_time = calendar.timegm(time.strptime(gearman_worker.data_start_date, "%Y/%m/%d %H:%M"))
    data_end_time = calendar.timegm(time.strptime(gearman_worker.data_end_date, "%Y/%m/%d %H:%M:%S"))

    filters = build_filters(gearman_worker)

    command = ['rsync', '-r', '--password-file=' + rsync_password_filepath, '--no-motd',
               f"rsync://{gearman_worker.collection_system_transfer['rsyncUser']}@"
               f"{gearman_worker.collection_system_transfer['rsyncServer']}"
               f"{gearman_worker.source_dir}/"]

    if gearman_worker.collection_system_transfer['skipEmptyFiles'] == '1':
        command.insert(2, '--min-size=1')

    if gearman_worker.collection_system_transfer['skipEmptyDirs'] == '1':
        command.insert(2, '-m')

    logging.info("File list Command: %s", ' '.join(command))

    proc = subprocess.run(command, capture_output=True, text=True, check=False)

    lines = proc.stdout.splitlines()
    total_files = len(lines)
    logging.info("Discovered %d files", total_files)

    batches = [lines[i:i + batch_size] for i in range(0, total_files, batch_size)]

    with ThreadPoolExecutor(max_workers=max_workers) as executor:
        futures = [executor.submit(process_rsync_batch, batch, filters, data_start_time, data_end_time, epoch)
                   for batch in batches]

        for future in as_completed(futures):
            result = future.result()
            if result:
                for category, filepath, filesize in result:
                    return_files[category].append(filepath)
                    if category == 'include':
                        return_files['filesize'].append(filesize)

    if gearman_worker.collection_system_transfer['staleness'] != '0':
        logging.info("Checking for changing filesizes")
        time.sleep(int(gearman_worker.collection_system_transfer['staleness']))
        proc = subprocess.run(command, capture_output=True, text=True, check=False)

        for line in proc.stdout.splitlines():
            file_or_dir, size, mdate, mtime, filepath = line.split(None, 4)

            if not file_or_dir.startswith('-'):
                continue

            try:
                younger_file_idx = return_files['include'].index(filepath)
                if return_files['filesize'][younger_file_idx] != size:
                    del return_files['filesize'][younger_file_idx]
                    del return_files['include'][younger_file_idx]
            except ValueError:
                pass
            except Exception as err:
                logging.error(str(err))

    del return_files['filesize']

    # logging.debug('return_files: %s', json.dumps(return_files, indent=2))
    return {'verdict': True, 'files': return_files}


def check_darwin(cst_cfg):
    # Detect if Darwin (macOS)
    is_darwin_cmd = ['ssh', f"{cst_cfg['sshUser']}@{cst_cfg['sshServer']}", "uname -s"]
    if cst_cfg['sshUseKey'] == '0':
        is_darwin_cmd = ['sshpass', '-p', cst_cfg['sshPass']] + is_darwin_cmd

    proc = subprocess.run(is_darwin_cmd, capture_output=True, text=True, check=False)
    return any(line.strip() == 'Darwin' for line in proc.stdout.splitlines())


def build_ssh_filelist(gearman_worker, is_darwin=False, batch_size=500, max_workers=16):
    return_files = {'include': [], 'exclude': [], 'new': [], 'updated': [], 'filesize': []}

    epoch = datetime.strptime('1970/01/01 00:00:00', "%Y/%m/%d %H:%M:%S")
    data_start_time = calendar.timegm(time.strptime(gearman_worker.data_start_date, "%Y/%m/%d %H:%M"))
    data_end_time = calendar.timegm(time.strptime(gearman_worker.data_end_date, "%Y/%m/%d %H:%M:%S"))
    filters = build_filters(gearman_worker)

    # Build rsync command
    command = ['rsync', '-r', '-e', 'ssh',
               f"{gearman_worker.collection_system_transfer['sshUser']}@{gearman_worker.collection_system_transfer['sshServer']}:{gearman_worker.source_dir}/"]

    if not is_darwin:
        command.insert(2, '--protect-args')

    if gearman_worker.collection_system_transfer['skipEmptyFiles'] == '1':
        command.insert(2, '--min-size=1')

    if gearman_worker.collection_system_transfer['skipEmptyDirs'] == '1':
        command.insert(2, '-m')

    if gearman_worker.collection_system_transfer['sshUseKey'] == '0':
        command = ['sshpass', '-p', gearman_worker.collection_system_transfer['sshPass']] + command

    logging.info("File list Command: %s", ' '.join(command))

    proc = subprocess.run(command, capture_output=True, text=True, check=False)
    lines = proc.stdout.splitlines()

    batches = [lines[i:i + batch_size] for i in range(0, len(lines), batch_size)]

    with ThreadPoolExecutor(max_workers=max_workers) as executor:
        futures = [executor.submit(process_rsync_batch, batch, filters, data_start_time, data_end_time, epoch)
                   for batch in batches]
        for future in as_completed(futures):
            result = future.result()
            if result:
                for item in result:
                    if item[0] == 'include':
                        return_files['include'].append(item[1])
                        return_files['filesize'].append(item[2])
                    elif item[0] == 'exclude':
                        return_files['exclude'].append(item[1])

    # Optional staleness check
    if gearman_worker.collection_system_transfer['staleness'] != '0':
        time.sleep(int(gearman_worker.collection_system_transfer['staleness']))
        proc = subprocess.run(command, capture_output=True, text=True, check=False)
        for line in proc.stdout.splitlines():
            try:
                file_or_dir, size, mdate, mtime, filepath = line.split(None, 4)
                idx = return_files['include'].index(filepath)
                if return_files['filesize'][idx] != size:
                    del return_files['filesize'][idx]
                    del return_files['include'][idx]
            except (ValueError, Exception) as err:
                logging.warning("Error verifying staleness: %s", err)

    del return_files['filesize']

    # return_files['include'] = [f.split(gearman_worker.source_dir + '/', 1).pop()
    #                            for f in return_files['include']]
    # return_files['exclude'] = [f.split(gearman_worker.source_dir + '/', 1).pop()
    #                            for f in return_files['exclude']]

    # logging.debug('return_files: %s', json.dumps(return_files, indent=2))
    return {'verdict': True, 'files': return_files}


def build_filters(gearman_worker):
    """
    Replace wildcard string in filters
    """

    filters = {
        'includeFilter': gearman_worker.collection_system_transfer['includeFilter']
            .replace('{cruiseID}', gearman_worker.cruise_id)
            .replace('{loweringID}', gearman_worker.lowering_id)
            .replace('{YYYY}', '20[0-9][0-9]')
            .replace('{YY}', '[0-9][0-9]')
            .replace('{mm}', '[0-1][0-9]')
            .replace('{DD}', '[0-3][0-9]')
            .replace('{HH}', '[0-2][0-9]')
            .replace('{MM}', '[0-5][0-9]'),
        'excludeFilter': gearman_worker.collection_system_transfer['excludeFilter']
            .replace('{cruiseID}', gearman_worker.cruise_id)
            .replace('{loweringID}', gearman_worker.lowering_id)
            .replace('{YYYY}', '20[0-9][0-9]')
            .replace('{YY}', '[0-9][0-9]')
            .replace('{mm}', '[0-1][0-9]')
            .replace('{DD}', '[0-3][0-9]')
            .replace('{HH}', '[0-2][0-9]')
            .replace('{MM}', '[0-5][0-9]'),
        'ignoreFilter': gearman_worker.collection_system_transfer['ignoreFilter']
            .replace('{cruiseID}', gearman_worker.cruise_id)
            .replace('{loweringID}', gearman_worker.lowering_id)
            .replace('{YYYY}', '20[0-9][0-9]')
            .replace('{YY}', '[0-9][0-9]')
            .replace('{mm}', '[0-1][0-9]')
            .replace('{DD}', '[0-3][0-9]')
            .replace('{HH}', '[0-2][0-9]')
            .replace('{MM}', '[0-5][0-9]')
    }
    # logging.debug(json.dumps(filters, indent=2))

    return {
        'include_filters': filters['includeFilter'].split(',') if filters['includeFilter'] else [],
        'exclude_filters': filters['excludeFilter'].split(',') if filters['excludeFilter'] else [],
        'ignore_filters': filters['ignoreFilter'].split(',') if filters['ignoreFilter'] else []
    }


def build_include_file(include_list, filepath):
    try:
        with open(filepath, mode='w', encoding="utf-8") as f:
            f.write('\n'.join(include_list))
            f.write('\0')
    except IOError as e:
        logging.error("Error writing include file: %s", e)
        return False

    return True


def detect_smb_version(cst_cfg):
    if cst_cfg['smbUser'] == 'guest':
        cmd = [
            'smbclient', '-L', cst_cfg['smbServer'],
            '-W', cst_cfg['smbDomain'], '-m', 'SMB2', '-g', '-N'
        ]
    else:
        cmd = [
            'smbclient', '-L', cst_cfg['smbServer'],
            '-W', cst_cfg['smbDomain'], '-m', 'SMB2', '-g',
            '-U', f"{cst_cfg['smbUser']}%{cst_cfg['smbPass']}"
        ]

    logging.info("SMB version test command: %s", ' '.join(cmd))
    proc = subprocess.run(cmd, capture_output=True, text=True, check=False)

    for line in proc.stdout.splitlines():
        if line.startswith('OS=[Windows 5.1]'):
            return '1.0'
    return '2.1'


def mount_smb_share(cst_cfg, mntpoint, smb_version):

    read_write = 'rw' if cst_cfg['removeSourceFiles'] == '1' else 'ro'

    opts = f"{read_write},domain={cst_cfg['smbDomain']},vers={smb_version}"

    if cst_cfg['smbUser'] == 'guest':
        opts += ",guest"
    else:
        opts += f",username={cst_cfg['smbUser']},password={cst_cfg['smbPass']}"

    mount_cmd = ['mount', '-t', 'cifs', cst_cfg['smbServer'], mntpoint, '-o', opts]
    logging.info("Mount command: %s", ' '.join(mount_cmd))

    result = subprocess.run(mount_cmd, capture_output=True, text=True)

    if result.returncode != 0:
        logging.error("Failed to mount SMB share.")
        logging.error("STDOUT: %s", result.stdout.strip())
        logging.error("STDERR: %s", result.stderr.strip())

        # Try to unmount in case of partial mount
        subprocess.run(['umount', mntpoint], stdout=subprocess.DEVNULL, stderr=subprocess.DEVNULL)
        return False

    logging.info("Mounted SMB share successfully.")
    return True


def build_rsync_command(flags, extra_args, source_dir, dest_dir, include_file_path=None):
    cmd = ['rsync'] + flags
    cmd += extra_args
    if include_file_path is not None:
        cmd.append(f"--files-from={include_file_path}")
    cmd += [source_dir, dest_dir]
    return cmd


def build_rsync_options(cfg, mode='dry-run', is_darwin=False, transfer_type=None):
    """
    Builds a list of rsync options based on config, transfer mode, and destination type.

    :param cfg: dict-like config object (e.g., gearman_worker.collection_system_transfer)
    :param mode: 'dry-run' or 'real'
    :param transfer_type: 'local', 'smb', 'rsync', or 'ssh'
    :return: list of rsync flags
    """
    flags = ['-trinv'] if mode == 'dry-run' else ['-triv', '--progress']

    if not is_darwin:
        flags.insert(1, '--protect-args')

    if cfg.get('skipEmptyFiles') == '1':
        flags.insert(1, '--min-size=1')

    if cfg.get('skipEmptyDirs') == '1':
        flags.insert(1, '-m')

    if mode == 'dry-run':
        flags.append('--dry-run')
        flags.append('--stats')

    else:
        if transfer_type == 'rsync':
            flags.append('--no-motd')

        if cfg.get('bandwidthLimit') not in (None, '0'):
            flags.insert(1, f"--bwlimit={cfg['bandwidthLimit']}")

        if cfg['removeSourceFiles'] == '1':
            flags.insert(2, '--remove-source-files')

        if cfg['syncFromSource'] == '1':
            flags.insert(2, '--delete')

    return flags


def run_transfer_command(gearman_worker, gearman_job, command, file_count):
    """
    run the rsync command and return the list of new/updated files
    """

    # if there are no files to transfer, then don't
    if file_count == 0:
        logging.info("Skipping Transfer Command: nothing to transfer")
        return [], []

    logging.info('Transfer Command: %s', ' '.join(command))

    new_files = []
    updated_files = []
    last_percent_reported = -1

    proc = subprocess.Popen(command, stdout=subprocess.PIPE, stderr=subprocess.STDOUT, text=True)
    while proc.poll() is None:

        for line in proc.stdout:
            if gearman_worker.stop:
                logging.debug("Stopping")
                proc.terminate()
                break

            line = line.strip()

            if not line:
                continue

            # logging.debug("%s", line)

            if line.startswith( '>f+++++++++' ):
                filename = line.split(' ',1)[1]
                new_files.append(filename.rstrip('\n'))
            elif line.startswith( '>f.' ):
                filename = line.split(' ',1)[1]
                updated_files.append(filename.rstrip('\n'))
<<<<<<< HEAD
                logging.info("Progress Update: %d%%", int(100 * (file_index + 1)/file_count))
                gearman_worker.send_job_status(gearman_job, int(20 + 70*float(file_index)/float(file_count)), 100)
                file_index += 1

    return new_files, updated_files


def delete_from_dest(gearman_worker, gearman_job, include_files):
    deleted_files = []

    for filename in os.listdir(gearman_worker.dest_dir):
        full_path = os.path.join(gearman_worker.dest_dir, filename)
        if os.path.isfile(full_path) and filename not in include_files:
            print(f"🗑 Deleting: {filename}")
            os.remove(full_path)
            deleted_files.append(filename)

    return deleted_files

def transfer_local_source_dir(gearman_worker, gearman_job): # pylint: disable=too-many-locals,too-many-statements
    """
    Preform a collection system transfer from a local directory
    """

    logging.debug("Transfer from Local Directory")

    logging.debug("Source Dir: %s", gearman_worker.source_dir)
    logging.debug("Destination Dir: %s", gearman_worker.dest_dir)

    logging.debug("Build file list")
    output_results = build_filelist(gearman_worker)
    if not output_results['verdict']:
        return { 'verdict': False, 'reason': "Error building filelist", 'files':[] }
    files = output_results['files']
=======
>>>>>>> 36c845a0

            # Extract progress from `to-chk=` lines
            match = TO_CHK_RE.search(line)
            if match:
                remaining = int(match.group(1))
                total = int(match.group(2))
                if total > 0:
                    percent = int(100 * (total - remaining) / total)

                    if percent != last_percent_reported:
                        logging.info("Progress Update: %d%%", percent)
                        gearman_worker.send_job_status(gearman_job, int(20 + 70 * percent / 100), 100)
                        last_percent_reported = percent

<<<<<<< HEAD
def transfer_smb_source_dir(gearman_worker, gearman_job): # pylint: disable=too-many-locals,too-many-statements
    """
    Preform a collection system transfer from a samba server
    """

    logging.debug("Transfer from SMB Source")

    gearman_worker.source_dir = gearman_worker.source_dir.strip().rstrip('/').lstrip('/')

    # Create temp directory
    tmpdir = tempfile.mkdtemp()

    # Create mountpoint
    mntpoint = os.path.join(tmpdir, 'mntpoint')
    os.mkdir(mntpoint, 0o755)

    logging.debug("Source Dir: %s", gearman_worker.source_dir)
    logging.debug("Destination Dir: %s", gearman_worker.dest_dir)

    # Mount SMB Share
    logging.debug("Mounting SMB Share")

    ver_test_command = ['smbclient', '-L', gearman_worker.collection_system_transfer['smbServer'], '-W', gearman_worker.collection_system_transfer['smbDomain'], '-m', 'SMB2', '-g', '-N'] if gearman_worker.collection_system_transfer['smbUser'] == 'guest' else ['smbclient', '-L', gearman_worker.collection_system_transfer['smbServer'], '-W', gearman_worker.collection_system_transfer['smbDomain'], '-m', 'SMB2', '-g', '-U', gearman_worker.collection_system_transfer['smbUser'] + '%' + gearman_worker.collection_system_transfer['smbPass']]
    logging.debug("SMB version test command: %s", ' '.join(ver_test_command))

    vers="2.1"
    proc = subprocess.run(ver_test_command, capture_output=True, text=True, check=False)

    for line in proc.stdout.splitlines():
        if line.startswith('OS=[Windows 5.1]'):
            vers="1.0"
            break

    rw_type = 'rw' if gearman_worker.collection_system_transfer['removeSourceFiles'] == '1' else 'ro'
    if gearman_worker.collection_system_transfer['smbUser'] == 'guest':
        rw_type += ',guest'
    else:
        rw_type += f",username={gearman_worker.collection_system_transfer['smbUser']}"
        rw_type += f",password={gearman_worker.collection_system_transfer['smbPass']}"

    mount_command = ['sudo', 'mount', '-t', 'cifs', gearman_worker.collection_system_transfer['smbServer'], mntpoint, '-o', f"{rw_type},domain={gearman_worker.collection_system_transfer['smbDomain']},vers={vers}"]
    logging.debug("Mount command: %s", ' '.join(mount_command))

    proc = subprocess.call(mount_command)

    logging.debug("Build file list")
    output_results = build_filelist(gearman_worker, prefix=mntpoint)
    if not output_results['verdict']:
        return { 'verdict': False, 'reason': "Error building filelist", 'files':[] }
    files = output_results['files']

    logging.debug("File List: %s", json.dumps(files['include'], indent=2))

    rsync_filelist_filepath = os.path.join(tmpdir, 'rsyncFileList.txt')

    try:
        with open(rsync_filelist_filepath, mode='w', encoding='utf-8') as rsync_filelist_file:
            rsync_filelist_file.write('\n'.join(files['include']))
            rsync_filelist_file.write('\0')

    except IOError:
        logging.error("Error Saving temporary rsync filelist file")

        # Cleanup
        time.sleep(2)
        subprocess.call(['umount', mntpoint])
        shutil.rmtree(tmpdir)

        return {'verdict': False, 'reason': f'Error Saving temporary rsync filelist file: {rsync_filelist_filepath}', 'files': []}

    command = ['rsync', '-tri', '--files-from=' + rsync_filelist_filepath,  os.path.join(mntpoint, gearman_worker.source_dir, ''), os.path.join(gearman_worker.dest_dir, '')]

    if gearman_worker.collection_system_transfer['bandwidthLimit'] != '0':
        command.insert(2, f'--bwlimit={gearman_worker.collection_system_transfer["bandwidthLimit"]}')

    if gearman_worker.collection_system_transfer['skipEmptyFiles'] == '1':
        command.insert(2, '--min-size=1')

    if gearman_worker.collection_system_transfer['skipEmptyDirs'] == '1':
        command.insert(2, '-m')

    if gearman_worker.collection_system_transfer['removeSourceFiles'] == '1':
        command.insert(2, '--remove-source-files')

    files['new'], files['updated'] = run_transfer_command(gearman_worker, gearman_job, command, len(files['include']))

    if gearman_worker.collection_system_transfer['syncFromSource'] == '1':
        files['deleted'] = delete_from_dest(gearman_worker, gearman_job, files['include'])

    # Cleanup
    time.sleep(2)
    logging.debug('Unmounting SMB Share')
    subprocess.call(['umount', mntpoint])
    shutil.rmtree(tmpdir)
=======
    return new_files, updated_files
>>>>>>> 36c845a0


def transfer_from_source(gearman_worker, gearman_job, transfer_type):
    """
    Perform a collection system transfer from the configured source type.
    """
    logging.debug("Starting unified transfer: %s", transfer_type)

    cfg = gearman_worker.collection_system_transfer
    source_dir = gearman_worker.source_dir
    dest_dir = gearman_worker.dest_dir

    prefix = None
    mntpoint = None
    is_darwin = False

    with temporary_directory() as tmpdir:
        include_file = os.path.join(tmpdir, 'rsyncFileList.txt')
        password_file = os.path.join(tmpdir, 'passwordFile')

        # Adjustments for SMB
        if transfer_type == 'smb':
            # Mount SMB Share
            mntpoint = os.path.join(tmpdir, 'mntpoint')
            os.mkdir(mntpoint, 0o755)
            smb_version = detect_smb_version(cfg)
            success = mount_smb_share(cfg, mntpoint, smb_version)
            if not success:
                return {'verdict': False, 'reason': 'Failed to mount SMB share'}
            prefix = mntpoint

        # Adjustments for RSYNC
        if transfer_type == 'rsync':
            # Build password file
            try:
                with open(password_file, 'w', encoding='utf-8') as f:
                    f.write(gearman_worker.collection_system_transfer['rsyncPass'])
                os.chmod(password_file, 0o600)
            except IOError:
                return {'verdict': False, 'reason': 'Error writing rsync password file', 'files': []}

        if transfer_type == 'ssh':
            is_darwin = check_darwin(cfg)

        # Build filelist (from local, SMB mount, etc.)
        filelist_result = build_filelist(gearman_worker, prefix=prefix) if transfer_type in ['local', 'smb'] else (
            build_rsync_filelist(gearman_worker, password_file) if transfer_type == 'rsync' else build_ssh_filelist(gearman_worker, is_darwin)
        )

        if not filelist_result['verdict']:
            if mntpoint:
                subprocess.call(['umount', mntpoint])
            return {'verdict': False, 'reason': filelist_result.get('reason', 'Unknown'), 'files': []}

        files = filelist_result['files']

        # Write file list
        if not build_include_file(files['include'], include_file):
            if mntpoint:
                subprocess.call(['umount', mntpoint])
            return {'verdict': False, 'reason': 'Error writing file list', 'files': []}

        # Build rsync command
        if transfer_type == 'local':
            source_path = source_dir if source_dir == '/' else source_dir.rstrip('/')
        elif transfer_type == 'rsync':
            source_path = f"rsync://{gearman_worker.collection_system_transfer['rsyncUser']}@" \
                          f"{gearman_worker.collection_system_transfer['rsyncServer']}" \
                          f"{source_dir}"
        elif transfer_type == 'ssh':
            user = gearman_worker.collection_system_transfer['sshUser']
            host = gearman_worker.collection_system_transfer['sshServer']
            source_path = f"{user}@{host}:{source_dir}"
        elif transfer_type == 'smb':
            source_path = os.path.join(mntpoint, source_dir.lstrip('/').rstrip('/'))

        source_path = source_path + '/'

        extra_args = []
        if transfer_type == 'ssh':
            extra_args = ['-e', 'ssh']
        elif transfer_type == 'rsync':
            extra_args = [f"--password-file={password_file}"]

        # Base command
        rsync_flags = build_rsync_options(cfg, mode='real', is_darwin=is_darwin, transfer_type=transfer_type)

        rsync_cmd = build_rsync_command(rsync_flags, extra_args, source_path, dest_dir, include_file)
        if transfer_type == 'ssh' and cfg.get('sshUseKey') == '0':
            rsync_cmd = ['sshpass', '-p', cfg['sshPass']] + rsync_cmd

        # Transfer files
        files['new'], files['updated'] = run_transfer_command(
            gearman_worker, gearman_job, rsync_cmd, len(files['include'])
        )

        # Cleanup
        if mntpoint:
            time.sleep(2)
            subprocess.call(['umount', mntpoint])

    return {'verdict': True, 'files': files}



class OVDMGearmanWorker(python3_gearman.GearmanWorker):  # pylint: disable=too-many-instance-attributes
    """
    Gearman worker for OpenVDM-based collection system transfers.
    """

    def __init__(self):
        self.stop = False
        self.ovdm = OpenVDM()
        self.cruise_id = None
        self.system_status = None
        self.collection_system_transfer = None
        self.shipboard_data_warehouse_config = None

        self.cruise_dir = None
        self.source_dir = None
        self.dest_dir = None
        self.lowering_id = None
        self.data_start_date = None
        self.data_end_date = None
        self.transfer_start_date = None

        super().__init__(host_list=[self.ovdm.get_gearman_server()])

    def keyword_replace(self, s):
        return (
            s.replace('{cruiseID}', self.cruise_id)
             .replace('{loweringID}', self.lowering_id)
             .replace('{loweringDataBaseDir}', self.shipboard_data_warehouse_config['loweringDataBaseDir'])
             .rstrip('/')
        )

    def build_dest_dir(self):
        """
        Replace wildcard string in destDir
        """

        return self.keyword_replace(self.collection_system_transfer['destDir']) if self.collection_system_transfer else ""


    def build_source_dir(self):
        """
        Replace wildcard string in sourceDir
        """

        return self.keyword_replace(self.collection_system_transfer['sourceDir']) if self.collection_system_transfer else ""


    def build_logfile_dirpath(self):
        """
        build the path to save transfer logfiles
        """

        return os.path.join(self.cruise_dir, self.ovdm.get_required_extra_directory_by_name('Transfer_Logs')['destDir'])


    def on_job_execute(self, current_job):
        logging.debug("Received job: %s", current_job)
        self.stop = False

        try:
            payload_obj = json.loads(current_job.data)
            logging.debug("payload: %s", current_job.data)

            cst_id = payload_obj['collectionSystemTransfer']['collectionSystemTransferID']
            self.collection_system_transfer = self.ovdm.get_collection_system_transfer(cst_id)

            if self.collection_system_transfer is None:
                self.collection_system_transfer = {
                    'name': "Unknown Transfer"
                }

                return self._fail_job(current_job, "Located Collection System Transfer Data",
                                      "Could not find configuration data for collection system transfer")

            if self.collection_system_transfer['status'] == "1":
                logging.info("Transfer already in-progress for %s", self.collection_system_transfer['name'])
                return self._ignore_job(current_job, "Transfer In-Progress", "Transfer is already in-progress")

        except Exception:
            logging.exception("Failed to retrieve collection system transfer config")
            return self._fail_job(current_job, "Located Collection System Transfer Data",
                                  "Could not retrieve data for collection system transfer from OpenVDM API")

        # Set logging format with cruise transfer name
        logging.getLogger().handlers[0].setFormatter(logging.Formatter(
            f"%(asctime)-15s %(levelname)s - {self.collection_system_transfer['name']}: %(message)s"
        ))

        logging.info("Job: %s, transfer started at: %s", current_job.handle, time.strftime("%D %T", time.gmtime()))

        self.system_status = payload_obj['systemStatus'] if 'systemStatus' in payload_obj else self.ovdm.get_system_status()
        self.collection_system_transfer.update(payload_obj['collectionSystemTransfer'])

        if self.system_status == "Off" or self.collection_system_transfer['enable'] == '0':
            logging.info("Transfer disabled for %s", self.collection_system_transfer['name'])
            return self._ignore_job(current_job, "Transfer Enabled", "Transfer is disabled")

        self.cruise_id = payload_obj.get('cruiseID', self.ovdm.get_cruise_id())
        self.lowering_id = payload_obj.get('loweringID', self.ovdm.get_lowering_id()) or ""
        self.shipboard_data_warehouse_config = self.ovdm.get_shipboard_data_warehouse_config()

        self.cruise_dir = os.path.join(self.shipboard_data_warehouse_config['shipboardDataWarehouseBaseDir'], self.cruise_id)

        if len(self.lowering_id) == 0:
            # exit with error if trying to run a lowering collection system transfer
            if self.collection_system_transfer['cruiseOrLowering'] == "1" or '{loweringID}' in self.collection_system_transfer['destDir']:
                return self._fail_job(current_job, "Validate Lowering ID",
                                      "Lowering ID is not defined")

        if self.collection_system_transfer['cruiseOrLowering'] == "1":
            self.dest_dir = os.path.join(self.cruise_dir, self.shipboard_data_warehouse_config['loweringDataBaseDir'], self.lowering_id, self.build_dest_dir())
        else:
            self.dest_dir = os.path.join(self.cruise_dir, self.build_dest_dir())

        self.source_dir = self.build_source_dir()

        self.transfer_start_date = time.strftime("%Y%m%dT%H%M%SZ", time.gmtime())

        ### Set temporal bounds for transfer
        # if temporal bands are not used then set to absolute min/max
        if self.collection_system_transfer['useStartDate'] == '0':
            self.data_start_date = "1970/01/01 00:00"
            self.data_end_date = "9999/12/31 23:59:59"

        # if temporal bands are used then set to specified bounds for the corresponding cruise/lowering
        else:
            if self.collection_system_transfer['cruiseOrLowering'] == "0":
                logging.debug("Using cruise Time bounds")
                self.data_start_date = self.ovdm.get_cruise_start_date() or "1970/01/01 00:00"
                cruise_end = self.ovdm.get_cruise_end_date()
                self.data_end_date = cruise_end + ":59" if cruise_end else "9999/12/31 23:59:59"
                # self.data_start_date = payload_obj['cruiseStartDate'] if 'cruiseStartDate' in payload_obj and payload_obj['cruiseStartDate'] != '' else "1970/01/01 00:00"
                # self.data_end_date = payload_obj['cruiseEndDate'] if 'cruiseEndDate' in payload_obj and payload_obj['cruiseEndDate'] != '' else "9999/12/31 23:59"
            else:
                logging.debug("Using lowering Time bounds")
                self.data_start_date = self.ovdm.get_lowering_start_date() or "1970/01/01 00:00"
                lowering_end = self.ovdm.get_lowering_end_date()
                self.data_end_date = lowering_end + ":59" if lowering_end else "9999/12/31 23:59:59"
                # self.data_start_date = payload_obj['loweringStartDate'] if 'loweringStartDate' in payload_obj and payload_obj['loweringStartDate'] != '' else "1970/01/01 00:00"
                # self.data_end_date = payload_obj['loweringEndDate'] if 'loweringEndDate' in payload_obj and payload_obj['loweringEndDate'] != '' else "9999/12/31 23:59"

            if self.collection_system_transfer['staleness'] != "0":
                staleness_dt = (datetime.utcnow() - timedelta(seconds=int(self.collection_system_transfer['staleness']))).replace(tzinfo=pytz.UTC)
                data_end_dt = datetime.strptime(self.data_end_date + "+0000", "%Y/%m/%d %H:%M:%S" + '%z')
                if staleness_dt < data_end_dt:
                    self.data_end_date = staleness_dt.strftime("%Y/%m/%d %H:%M:%S")

        # Todo - there's a chance the dates are not set and stay set to None... which errors here.
        logging.debug("Start date/time filter: %s", self.data_start_date)
        logging.debug("End date/time filter: %s", self.data_end_date)

        return super().on_job_execute(current_job)


    def on_job_exception(self, current_job, exc_info):
        """
        Function run whenever the current job has an exception
        """

        logging.error("Job: %s, %s transfer failed at: %s", current_job.handle,
                      self.collection_system_transfer['name'], time.strftime("%D %T", time.gmtime()))

        self.send_job_data(current_job, json.dumps([{
            "partName": "Worker crashed", "result": "Fail", "reason": "Unknown"
        }]))
        self.ovdm.set_error_collection_system_transfer(
            self.collection_system_transfer['collectionSystemTransferID'], 'Worker crashed'
        )

        exc_type, _, exc_tb = sys.exc_info()
        fname = os.path.split(exc_tb.tb_frame.f_code.co_filename)[1]
        logging.error(exc_type, fname, exc_tb.tb_lineno)

        return super().on_job_exception(current_job, exc_info)


    def on_job_complete(self, current_job, job_result):
        """
        Function run whenever the current job completes
        """

        results_obj = json.loads(job_result)

<<<<<<< HEAD
        if results_obj['files']['new'] or results_obj['files']['updated'] or ('deleted' in results_obj and results_obj['files']['deleted']):

            logging.debug("Preparing subsequent Gearman jobs")
            gm_client = python3_gearman.GearmanClient([self.ovdm.get_gearman_server()])

            job_data = {
                'cruiseID': self.cruise_id,
                'collectionSystemTransferID': self.collection_system_transfer['collectionSystemTransferID'] if self.collection_system_transfer else '-1',
                'files': {
                    'new': [ os.path.join(self.collection_system_transfer['destDir'], filepath).lstrip('/') for filepath in results_obj['files']['new']],
                    'updated': [ os.path.join(self.collection_system_transfer['destDir'], filepath).lstrip('/') for filepath in results_obj['files']['updated']]
                }
            }

            if 'deleted' in results_obj['files']:
                # job_data['files']['deleted'] = [
                #     os.path.join(self.collection_system_transfer['destDir'], filepath).lstrip('/')
                #     for filepath in results_obj['files']['deleted']
                # ]

                job_data['files']['deleted'] = [
                    os.path.normpath(os.path.join(self.collection_system_transfer['destDir'], filepath))
                    for filepath in results_obj['files']['deleted']
                ]

            for task in self.ovdm.get_tasks_for_hook('runCollectionSystemTransfer'):
                logging.info("Adding post task: %s", task)
                gm_client.submit_job(task, json.dumps(job_data), background=True)

        if self.collection_system_transfer:
            if len(results_obj['parts']) > 0:
                if results_obj['parts'][-1]['result'] == "Fail" and results_obj['parts'][-1]['partName'] != "Located Collection System Tranfer Data": # Final Verdict
                    self.ovdm.set_error_collection_system_transfer(self.collection_system_transfer['collectionSystemTransferID'], results_obj['parts'][-1]['reason'])
                elif results_obj['parts'][-1]['result'] == "Pass":
                    self.ovdm.set_idle_collection_system_transfer(self.collection_system_transfer['collectionSystemTransferID'])
            else:
=======
        final_part = results_obj['parts'][-1] if results_obj['parts'] else None

        if final_part:
            if final_part['result'] == "Fail" and final_part['partName'] != "Located Collection System Transfer Data":
                self.ovdm.set_error_collection_system_transfer(
                    self.collection_system_transfer['collectionSystemTransferID'], final_part['reason']
                )
            elif final_part['result'] == "Pass":
                if results_obj['files']['new'] or results_obj['files']['updated']:

                    logging.info("Preparing subsequent Gearman jobs")
                    gm_client = python3_gearman.GearmanClient([self.ovdm.get_gearman_server()])

                    job_data = {
                        'cruiseID': self.cruise_id,
                        'collectionSystemTransferID': self.collection_system_transfer['collectionSystemTransferID'] if self.collection_system_transfer else '-1',
                        'files': {
                            'new': [ os.path.join(self.collection_system_transfer['destDir'], filepath).lstrip('/') for filepath in results_obj['files']['new']],
                            'updated': [ os.path.join(self.collection_system_transfer['destDir'], filepath).lstrip('/') for filepath in results_obj['files']['updated']]
                        }
                    }

                    for task in self.ovdm.get_tasks_for_hook('runCollectionSystemTransfer'):
                        logging.info("Adding post task: %s", task)
                        gm_client.submit_job(task, json.dumps(job_data), background=True)
>>>>>>> 36c845a0
                self.ovdm.set_idle_collection_system_transfer(self.collection_system_transfer['collectionSystemTransferID'])
        else:
            self.ovdm.set_idle_collection_system_transfer(self.collection_system_transfer['collectionSystemTransferID'])

        logging.debug("Job Results: %s", json.dumps(results_obj, indent=2))
        logging.info("Job: %s transfer completed at: %s", current_job.handle,
                     time.strftime("%D %T", time.gmtime()))

        return super().send_job_complete(current_job, job_result)

    def stop_task(self):
        self.stop = True
        logging.warning("Stopping current task...")


    def quit_worker(self):
        self.stop = True
        logging.warning("Quitting worker...")
        self.shutdown()

    # --- Helper Methods ---

    def _fail_job(self, current_job, part_name, reason):
        return self.on_job_complete(current_job, json.dumps({
            'parts': [{"partName": part_name, "result": "Fail", "reason": reason}],
            'files': {'new': [], 'updated': [], 'exclude': []}
        }))

    def _ignore_job(self, current_job, part_name, reason):
        return self.on_job_complete(current_job, json.dumps({
            'parts': [{"partName": part_name, "result": "Ignore", "reason": reason}],
            'files': {'new': [], 'updated': [], 'exclude': []}
        }))


def task_run_collection_system_transfer(gearman_worker, current_job): # pylint: disable=too-many-return-statements,too-many-branches,too-many-statements
    """
    Run the collection system transfer
    """

    time.sleep(randint(0,2))

    job_results = {
        'parts': [
            {"partName": "Transfer In-Progress", "result": "Pass"},
            {"partName": "Transfer Enabled", "result": "Pass"}
        ],
        'files': {
            'new': [],
            'updated':[],
            'exclude':[]
        }
    }

    logging.debug("Setting transfer status to 'Running'")
    gearman_worker.ovdm.set_running_collection_system_transfer(gearman_worker.collection_system_transfer['collectionSystemTransferID'], os.getpid(), current_job.handle)

    logging.info("Testing connection")
    gearman_worker.send_job_status(current_job, 1, 10)

    gm_client = python3_gearman.GearmanClient([gearman_worker.ovdm.get_gearman_server()])

    gm_data = {
        'collectionSystemTransfer': gearman_worker.collection_system_transfer,
        'cruiseID': gearman_worker.cruise_id
    }

    completed_job_request = gm_client.submit_job("testCollectionSystemTransfer", json.dumps(gm_data))
    results_obj = json.loads(completed_job_request.result)

    logging.debug('Connection Test Results: %s', json.dumps(results_obj, indent=2))

    if results_obj['parts'][-1]['result'] == "Pass": # Final Verdict
        logging.debug("Connection test passed")
        job_results['parts'].append({"partName": "Connection Test", "result": "Pass"})
    else:
        logging.warning("Connection test failed, quitting job")
        job_results['parts'].append({"partName": "Connection Test", "result": "Fail", "reason": results_obj['parts'][-1]['reason']})
        return json.dumps(job_results)

    gearman_worker.send_job_status(current_job, 2, 10)

    # if gearman_worker.collection_system_transfer['cruiseOrLowering'] == "1" and gearman_worker.lowering_id is None:
    #     logging.info("Verifying lowering_id is set")
    #     job_results['parts'].append({'partName': 'Destination Directory Test', "result": "Fail", 'reason': 'Lowering ID is not defined'})
    #     return json.dumps(job_results)

    logging.info("Transferring files")
    output_results = None
    if gearman_worker.collection_system_transfer['transferType'] == "1": # Local Directory
        output_results = transfer_from_source(gearman_worker, current_job, 'local')
    elif  gearman_worker.collection_system_transfer['transferType'] == "2": # Rsync Server
        output_results = transfer_from_source(gearman_worker, current_job, 'rsync')
    elif  gearman_worker.collection_system_transfer['transferType'] == "3": # SMB Server
        output_results = transfer_from_source(gearman_worker, current_job, 'smb')
    elif  gearman_worker.collection_system_transfer['transferType'] == "4": # SSH Server
        output_results = transfer_from_source(gearman_worker, current_job, 'ssh')
    else:
        logging.error("Unknown Transfer Type")
        job_results['parts'].append({"partName": "Transfer Files", "result": "Fail", "reason": "Unknown transfer type"})
        return json.dumps(job_results)

    if not output_results['verdict']:
        logging.error("Transfer of remote files failed: %s", output_results['reason'])
        job_results['parts'].append({"partName": "Transfer Files", "result": "Fail", "reason": output_results['reason']})
        return json.dumps(job_results)

    logging.debug("Transfer completed successfully")
    job_results['files'] = output_results['files']
    job_results['parts'].append({"partName": "Transfer Files", "result": "Pass"})

    if len(job_results['files']['new']) > 0:
        logging.debug("%s file(s) added", len(job_results['files']['new']))
    if len(job_results['files']['updated']) > 0:
        logging.debug("%s file(s) updated", len(job_results['files']['updated']))
    if len(job_results['files']['exclude']) > 0:
        logging.debug("%s misnamed file(s) encountered", len(job_results['files']['exclude']))

    if 'delete' in job_results['files'] and len(job_results['files']['deleted']) > 0:
        logging.warning("%s file(s) deleted", len(job_results['files']['deleted']))

    gearman_worker.send_job_status(current_job, 9, 10)

    if job_results['files']['new'] or job_results['files']['updated']:

        logging.info("Setting file permissions")
        output_results = set_owner_group_permissions(gearman_worker.shipboard_data_warehouse_config['shipboardDataWarehouseUsername'], gearman_worker.dest_dir)

        if not output_results['verdict']:
            logging.error("Error setting destination directory file/directory ownership/permissions: %s", gearman_worker.dest_dir)
            job_results['parts'].append({"partName": "Setting file/directory ownership/permissions", "result": "Fail", "reason": output_results['reason']})

        job_results['parts'].append({"partName": "Setting file/directory ownership/permissions", "result": "Pass"})

        logging.debug("Building logfiles")

        logfile_filename = gearman_worker.collection_system_transfer['name'] + '_' + gearman_worker.transfer_start_date + '.log'

        logfile_contents = {
            'files': {
                'new': job_results['files']['new'],
                'updated': job_results['files']['updated']
            }
        }

        output_results = output_json_data_to_file(os.path.join(gearman_worker.build_logfile_dirpath(), logfile_filename), logfile_contents['files'])

        if output_results['verdict']:
            job_results['parts'].append({"partName": "Write transfer logfile", "result": "Pass"})
        else:
            logging.error("Error writing transfer logfile: %s", logfile_filename)
            job_results['parts'].append({"partName": "Write transfer logfile", "result": "Fail", "reason": output_results['reason']})
            return json.dumps(job_results)

        output_results = set_owner_group_permissions(gearman_worker.shipboard_data_warehouse_config['shipboardDataWarehouseUsername'], os.path.join(gearman_worker.build_logfile_dirpath(), logfile_filename))

        if not output_results['verdict']:
            job_results['parts'].append({"partName": "Set OpenVDM config file ownership/permissions", "result": "Fail", "reason": output_results['reason']})
            return json.dumps(job_results)

    logfile_filename = gearman_worker.collection_system_transfer['name'] + '_Exclude.log'
    logfile_contents = {
        'files': {
            'exclude': job_results['files']['exclude']
        }
    }
    logfile_contents['files']['exclude'] = job_results['files']['exclude']

    output_results = output_json_data_to_file(os.path.join(gearman_worker.build_logfile_dirpath(), logfile_filename), logfile_contents['files'])

    if output_results['verdict']:
        job_results['parts'].append({"partName": "Write exclude logfile", "result": "Pass"})
    else:
        logging.error("Error writing transfer logfile: %s", output_results['reason'])
        job_results['parts'].append({"partName": "Write exclude logfile", "result": "Fail", "reason": output_results['reason']})
        return job_results

    output_results = set_owner_group_permissions(gearman_worker.shipboard_data_warehouse_config['shipboardDataWarehouseUsername'], os.path.join(gearman_worker.build_logfile_dirpath(), logfile_filename))

    if not output_results['verdict']:
        logging.error("Error setting ownership/permissions for transfer logfile: %s", logfile_filename)
        job_results['parts'].append({"partName": "Set transfer logfile ownership/permissions", "result": "Fail", "reason": output_results['reason']})
        return json.dumps(job_results)

    gearman_worker.send_job_status(current_job, 10, 10)

    time.sleep(2)

    return json.dumps(job_results)


# -------------------------------------------------------------------------------------
# Required python code for running the script as a stand-alone utility
# -------------------------------------------------------------------------------------
if __name__ == "__main__":
    parser = argparse.ArgumentParser(description='Handle collection system transfer related tasks')
    parser.add_argument('-v', '--verbosity', dest='verbosity',
                        default=0, action='count',
                        help='Increase output verbosity')

    parsed_args = parser.parse_args()

    ############################
    # Set up logging before we do any other argument parsing (so that we
    # can log problems with argument parsing).

    LOGGING_FORMAT = '%(asctime)-15s %(levelname)s - %(message)s'
    logging.basicConfig(format=LOGGING_FORMAT)

    LOG_LEVELS = {0: logging.WARNING, 1: logging.INFO, 2: logging.DEBUG}
    parsed_args.verbosity = min(parsed_args.verbosity, max(LOG_LEVELS))
    logging.getLogger().setLevel(LOG_LEVELS[parsed_args.verbosity])

    logging.debug("Creating Worker...")

    new_worker = OVDMGearmanWorker()
    new_worker.set_client_id(__file__)

    logging.debug("Defining Signal Handlers...")
    def sigquit_handler(_signo, _stack_frame):
        """
        Signal Handler for QUIT
        """

        LOGGING_FORMAT = '%(asctime)-15s %(levelname)s - %(message)s'
        logging.getLogger().handlers[0].setFormatter(logging.Formatter(LOGGING_FORMAT))

        logging.warning("QUIT Signal Received")
        new_worker.stop_task()

    def sigint_handler(_signo, _stack_frame):
        """
        Signal Handler for INT
        """

        LOGGING_FORMAT = '%(asctime)-15s %(levelname)s - %(message)s'
        logging.getLogger().handlers[0].setFormatter(logging.Formatter(LOGGING_FORMAT))

        logging.warning("INT Signal Received")
        new_worker.quit_worker()

    signal.signal(signal.SIGQUIT, sigquit_handler)
    signal.signal(signal.SIGINT, sigint_handler)

    logging.info("Registering worker tasks...")

    logging.info("\tTask: runCollectionSystemTransfer")
    new_worker.register_task("runCollectionSystemTransfer", task_run_collection_system_transfer)

    logging.info("Waiting for jobs...")
    new_worker.work()<|MERGE_RESOLUTION|>--- conflicted
+++ resolved
@@ -481,6 +481,19 @@
     return cmd
 
 
+def delete_from_dest(gearman_worker, gearman_job, include_files):
+    deleted_files = []
+
+    for filename in os.listdir(gearman_worker.dest_dir):
+        full_path = os.path.join(gearman_worker.dest_dir, filename)
+        if os.path.isfile(full_path) and filename not in include_files:
+            print(f"🗑 Deleting: {filename}")
+            os.remove(full_path)
+            deleted_files.append(filename)
+
+    return deleted_files
+
+
 def build_rsync_options(cfg, mode='dry-run', is_darwin=False, transfer_type=None):
     """
     Builds a list of rsync options based on config, transfer mode, and destination type.
@@ -541,6 +554,7 @@
     while proc.poll() is None:
 
         for line in proc.stdout:
+
             if gearman_worker.stop:
                 logging.debug("Stopping")
                 proc.terminate()
@@ -559,43 +573,6 @@
             elif line.startswith( '>f.' ):
                 filename = line.split(' ',1)[1]
                 updated_files.append(filename.rstrip('\n'))
-<<<<<<< HEAD
-                logging.info("Progress Update: %d%%", int(100 * (file_index + 1)/file_count))
-                gearman_worker.send_job_status(gearman_job, int(20 + 70*float(file_index)/float(file_count)), 100)
-                file_index += 1
-
-    return new_files, updated_files
-
-
-def delete_from_dest(gearman_worker, gearman_job, include_files):
-    deleted_files = []
-
-    for filename in os.listdir(gearman_worker.dest_dir):
-        full_path = os.path.join(gearman_worker.dest_dir, filename)
-        if os.path.isfile(full_path) and filename not in include_files:
-            print(f"🗑 Deleting: {filename}")
-            os.remove(full_path)
-            deleted_files.append(filename)
-
-    return deleted_files
-
-def transfer_local_source_dir(gearman_worker, gearman_job): # pylint: disable=too-many-locals,too-many-statements
-    """
-    Preform a collection system transfer from a local directory
-    """
-
-    logging.debug("Transfer from Local Directory")
-
-    logging.debug("Source Dir: %s", gearman_worker.source_dir)
-    logging.debug("Destination Dir: %s", gearman_worker.dest_dir)
-
-    logging.debug("Build file list")
-    output_results = build_filelist(gearman_worker)
-    if not output_results['verdict']:
-        return { 'verdict': False, 'reason': "Error building filelist", 'files':[] }
-    files = output_results['files']
-=======
->>>>>>> 36c845a0
 
             # Extract progress from `to-chk=` lines
             match = TO_CHK_RE.search(line)
@@ -610,104 +587,7 @@
                         gearman_worker.send_job_status(gearman_job, int(20 + 70 * percent / 100), 100)
                         last_percent_reported = percent
 
-<<<<<<< HEAD
-def transfer_smb_source_dir(gearman_worker, gearman_job): # pylint: disable=too-many-locals,too-many-statements
-    """
-    Preform a collection system transfer from a samba server
-    """
-
-    logging.debug("Transfer from SMB Source")
-
-    gearman_worker.source_dir = gearman_worker.source_dir.strip().rstrip('/').lstrip('/')
-
-    # Create temp directory
-    tmpdir = tempfile.mkdtemp()
-
-    # Create mountpoint
-    mntpoint = os.path.join(tmpdir, 'mntpoint')
-    os.mkdir(mntpoint, 0o755)
-
-    logging.debug("Source Dir: %s", gearman_worker.source_dir)
-    logging.debug("Destination Dir: %s", gearman_worker.dest_dir)
-
-    # Mount SMB Share
-    logging.debug("Mounting SMB Share")
-
-    ver_test_command = ['smbclient', '-L', gearman_worker.collection_system_transfer['smbServer'], '-W', gearman_worker.collection_system_transfer['smbDomain'], '-m', 'SMB2', '-g', '-N'] if gearman_worker.collection_system_transfer['smbUser'] == 'guest' else ['smbclient', '-L', gearman_worker.collection_system_transfer['smbServer'], '-W', gearman_worker.collection_system_transfer['smbDomain'], '-m', 'SMB2', '-g', '-U', gearman_worker.collection_system_transfer['smbUser'] + '%' + gearman_worker.collection_system_transfer['smbPass']]
-    logging.debug("SMB version test command: %s", ' '.join(ver_test_command))
-
-    vers="2.1"
-    proc = subprocess.run(ver_test_command, capture_output=True, text=True, check=False)
-
-    for line in proc.stdout.splitlines():
-        if line.startswith('OS=[Windows 5.1]'):
-            vers="1.0"
-            break
-
-    rw_type = 'rw' if gearman_worker.collection_system_transfer['removeSourceFiles'] == '1' else 'ro'
-    if gearman_worker.collection_system_transfer['smbUser'] == 'guest':
-        rw_type += ',guest'
-    else:
-        rw_type += f",username={gearman_worker.collection_system_transfer['smbUser']}"
-        rw_type += f",password={gearman_worker.collection_system_transfer['smbPass']}"
-
-    mount_command = ['sudo', 'mount', '-t', 'cifs', gearman_worker.collection_system_transfer['smbServer'], mntpoint, '-o', f"{rw_type},domain={gearman_worker.collection_system_transfer['smbDomain']},vers={vers}"]
-    logging.debug("Mount command: %s", ' '.join(mount_command))
-
-    proc = subprocess.call(mount_command)
-
-    logging.debug("Build file list")
-    output_results = build_filelist(gearman_worker, prefix=mntpoint)
-    if not output_results['verdict']:
-        return { 'verdict': False, 'reason': "Error building filelist", 'files':[] }
-    files = output_results['files']
-
-    logging.debug("File List: %s", json.dumps(files['include'], indent=2))
-
-    rsync_filelist_filepath = os.path.join(tmpdir, 'rsyncFileList.txt')
-
-    try:
-        with open(rsync_filelist_filepath, mode='w', encoding='utf-8') as rsync_filelist_file:
-            rsync_filelist_file.write('\n'.join(files['include']))
-            rsync_filelist_file.write('\0')
-
-    except IOError:
-        logging.error("Error Saving temporary rsync filelist file")
-
-        # Cleanup
-        time.sleep(2)
-        subprocess.call(['umount', mntpoint])
-        shutil.rmtree(tmpdir)
-
-        return {'verdict': False, 'reason': f'Error Saving temporary rsync filelist file: {rsync_filelist_filepath}', 'files': []}
-
-    command = ['rsync', '-tri', '--files-from=' + rsync_filelist_filepath,  os.path.join(mntpoint, gearman_worker.source_dir, ''), os.path.join(gearman_worker.dest_dir, '')]
-
-    if gearman_worker.collection_system_transfer['bandwidthLimit'] != '0':
-        command.insert(2, f'--bwlimit={gearman_worker.collection_system_transfer["bandwidthLimit"]}')
-
-    if gearman_worker.collection_system_transfer['skipEmptyFiles'] == '1':
-        command.insert(2, '--min-size=1')
-
-    if gearman_worker.collection_system_transfer['skipEmptyDirs'] == '1':
-        command.insert(2, '-m')
-
-    if gearman_worker.collection_system_transfer['removeSourceFiles'] == '1':
-        command.insert(2, '--remove-source-files')
-
-    files['new'], files['updated'] = run_transfer_command(gearman_worker, gearman_job, command, len(files['include']))
-
-    if gearman_worker.collection_system_transfer['syncFromSource'] == '1':
-        files['deleted'] = delete_from_dest(gearman_worker, gearman_job, files['include'])
-
-    # Cleanup
-    time.sleep(2)
-    logging.debug('Unmounting SMB Share')
-    subprocess.call(['umount', mntpoint])
-    shutil.rmtree(tmpdir)
-=======
     return new_files, updated_files
->>>>>>> 36c845a0
 
 
 def transfer_from_source(gearman_worker, gearman_job, transfer_type):
@@ -996,44 +876,6 @@
 
         results_obj = json.loads(job_result)
 
-<<<<<<< HEAD
-        if results_obj['files']['new'] or results_obj['files']['updated'] or ('deleted' in results_obj and results_obj['files']['deleted']):
-
-            logging.debug("Preparing subsequent Gearman jobs")
-            gm_client = python3_gearman.GearmanClient([self.ovdm.get_gearman_server()])
-
-            job_data = {
-                'cruiseID': self.cruise_id,
-                'collectionSystemTransferID': self.collection_system_transfer['collectionSystemTransferID'] if self.collection_system_transfer else '-1',
-                'files': {
-                    'new': [ os.path.join(self.collection_system_transfer['destDir'], filepath).lstrip('/') for filepath in results_obj['files']['new']],
-                    'updated': [ os.path.join(self.collection_system_transfer['destDir'], filepath).lstrip('/') for filepath in results_obj['files']['updated']]
-                }
-            }
-
-            if 'deleted' in results_obj['files']:
-                # job_data['files']['deleted'] = [
-                #     os.path.join(self.collection_system_transfer['destDir'], filepath).lstrip('/')
-                #     for filepath in results_obj['files']['deleted']
-                # ]
-
-                job_data['files']['deleted'] = [
-                    os.path.normpath(os.path.join(self.collection_system_transfer['destDir'], filepath))
-                    for filepath in results_obj['files']['deleted']
-                ]
-
-            for task in self.ovdm.get_tasks_for_hook('runCollectionSystemTransfer'):
-                logging.info("Adding post task: %s", task)
-                gm_client.submit_job(task, json.dumps(job_data), background=True)
-
-        if self.collection_system_transfer:
-            if len(results_obj['parts']) > 0:
-                if results_obj['parts'][-1]['result'] == "Fail" and results_obj['parts'][-1]['partName'] != "Located Collection System Tranfer Data": # Final Verdict
-                    self.ovdm.set_error_collection_system_transfer(self.collection_system_transfer['collectionSystemTransferID'], results_obj['parts'][-1]['reason'])
-                elif results_obj['parts'][-1]['result'] == "Pass":
-                    self.ovdm.set_idle_collection_system_transfer(self.collection_system_transfer['collectionSystemTransferID'])
-            else:
-=======
         final_part = results_obj['parts'][-1] if results_obj['parts'] else None
 
         if final_part:
@@ -1042,6 +884,7 @@
                     self.collection_system_transfer['collectionSystemTransferID'], final_part['reason']
                 )
             elif final_part['result'] == "Pass":
+
                 if results_obj['files']['new'] or results_obj['files']['updated']:
 
                     logging.info("Preparing subsequent Gearman jobs")
@@ -1056,10 +899,16 @@
                         }
                     }
 
+                    if 'deleted' in results_obj['files']:
+                        job_data['files']['deleted'] = [
+                            os.path.normpath(os.path.join(self.collection_system_transfer['destDir'], filepath))
+                            for filepath in results_obj['files']['deleted']
+                        ]
+
                     for task in self.ovdm.get_tasks_for_hook('runCollectionSystemTransfer'):
                         logging.info("Adding post task: %s", task)
                         gm_client.submit_job(task, json.dumps(job_data), background=True)
->>>>>>> 36c845a0
+
                 self.ovdm.set_idle_collection_system_transfer(self.collection_system_transfer['collectionSystemTransferID'])
         else:
             self.ovdm.set_idle_collection_system_transfer(self.collection_system_transfer['collectionSystemTransferID'])
