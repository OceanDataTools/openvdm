--- conflicted
+++ resolved
@@ -67,35 +67,12 @@
 
         return os.path.join(self.cruise_dir, self.ovdm.get_required_extra_directory_by_name('Transfer_Logs')['destDir'])
 
-<<<<<<< HEAD
-def clear_directory(directory, delete_root=False):
-    """
-    Deletes all empty sub-directorties within the specified directory
-    """
-=======
->>>>>>> 97d9baa3
 
     def update_md5_summary(self, files):
         """
         Submit list of files to be processed and added to the MD5 summary file
         """
 
-<<<<<<< HEAD
-    # Clear out PublicData
-    for root, dirs, files in os.walk(directory + '/', topdown=False):
-        for dir_name in dirs:
-            result = clear_directory(realpath(os.path.join(root, dir_name)), True)
-            if not result['verdict']:
-                reasons.extend(result['reasons'].split('\n'))
-        if not dirs and not files and delete_root:
-            try:
-                logging.debug("Deleting %s", root)
-                os.rmdir(root)
-            except OSError as err:
-                logging.error("Unable to delete %s", root)
-                logging.debug(str(err))
-                reasons.append(f"Unable to delete {root}")
-=======
         gm_data = {
             'cruiseID': self.cruise_id,
             'files': {
@@ -104,7 +81,6 @@
                 'deleted': files.get('deleted', [])
             }
         }
->>>>>>> 97d9baa3
 
         gm_client = python3_gearman.GearmanClient([self.ovdm.get_gearman_server()])
         gm_client.submit_job(MD5_TASK_NAMES['UPDATE_MD5_SUMMARY'], json.dumps(gm_data))
