#!/usr/bin/env python3
"""

FILE:  run_cruise_data_transfer.py

DESCRIPTION:  Gearman worker that handles the transfer of all cruise data from
    the Shipboard Data Warehouse to a second location.

     BUGS:
    NOTES:
   AUTHOR:  Webb Pinner
  VERSION:  2.6
  CREATED:  2015-01-01
 REVISION:  2021-02-13
"""

import argparse
import fnmatch
import json
import logging
import os
import sys
import shutil
import signal
import subprocess
import tempfile
import time
from os.path import dirname, realpath
from random import randint
import python3_gearman

sys.path.append(dirname(dirname(dirname(realpath(__file__)))))

from server.lib.check_filenames import is_ascii
from server.lib.set_owner_group_permissions import set_owner_group_permissions
from server.lib.openvdm import OpenVDM, DEFAULT_CRUISE_CONFIG_FN, DEFAULT_MD5_SUMMARY_FN, DEFAULT_MD5_SUMMARY_MD5_FN


def build_filelist(gearman_worker, source_dir): # pylint: disable=too-many-branches
    """
    Build list of files to transfer
    """

    return_files = {'include':[], 'exclude':[], 'new':[], 'updated':[]}

    filters = build_filters(gearman_worker)

    for root, _, filenames in os.walk(source_dir): # pylint: disable=too-many-nested-blocks
        for filename in filenames:

            filepath = os.path.join(root, filename)

            if os.path.islink(filepath):
                logging.debug("%s is a symlink, skipping", filename)
                continue

            exclude = False
            ignore = False
            for ignore_filter in filters['ignoreFilter'].split(','):
                #logging.debug(filt)
                if fnmatch.fnmatch(filepath, ignore_filter):
                    logging.debug("%s ignored by ignore filter", filename)
                    ignore = True
                    break
            if not ignore:
                for include_filter in filters['includeFilter'].split(','):
                    if fnmatch.fnmatch(filepath, include_filter):
                        for exclude_filter in filters['excludeFilter'].split(','):
                            if fnmatch.fnmatch(filepath, exclude_filter):
                                logging.debug("%s excluded by exclude filter", filename)
                                return_files['exclude'].append(filepath)
                                exclude = True
                                break
                        if not exclude and not is_ascii(filepath):
                            logging.debug("%s is not an ascii-encoded unicode string", filename)
                            return_files['exclude'].append(filepath)
                            exclude = True
                            break

                        if exclude:
                            break

                if not exclude:
                    logging.debug("%s is a valid file for transfer", filepath)
                    return_files['include'].append(filepath)

            # if include or exclude or ignore:
            #     logging.debug("{} excluded because file does not match any of the filters".format(filename))
            #     return_files['exclude'].append(os.path.join(root, filename))

    return_files['include'] = [filename.split(source_dir + '/',1).pop() for filename in return_files['include']]
    return_files['exclude'] = [filename.split(source_dir + '/',1).pop() for filename in return_files['exclude']]

    logging.debug("file list: %s", json.dumps(return_files, indent=2))

    return return_files

def build_filters(gearman_worker):
    """
    Build filters for the transfer
    """

    return {
        'includeFilter': '*',
        'excludeFilter': ','.join(build_exclude_filterlist(gearman_worker)),
        'ignoreFilter': ''
    }


def build_exclude_filterlist(gearman_worker):
    """
    Build exclude filter for the transfer
    """

    exclude_filterlist = []

    if gearman_worker.cruise_data_transfer['includeOVDMFiles'] == '0':
        dashboard_data_dir = gearman_worker.ovdm.get_required_extra_directory_by_name("Dashboard_Data")
        exclude_filterlist.append("*{}*".format(dashboard_data_dir['destDir']))

        transfer_logs = gearman_worker.ovdm.get_required_extra_directory_by_name("Transfer_Logs")
        exclude_filterlist.append("*{}*".format(transfer_logs['destDir']))

        exclude_filterlist.append("*{}*".format(transfer_logs['destDir']))
        exclude_filterlist.append("*{}".format(DEFAULT_CRUISE_CONFIG_FN))
        exclude_filterlist.append("*{}".format(DEFAULT_MD5_SUMMARY_FN))
        exclude_filterlist.append("*{}".format(DEFAULT_MD5_SUMMARY_MD5_FN))

    if gearman_worker.cruise_data_transfer['includePublicDataFiles'] == '0':
        from_publicdata_dir = gearman_worker.ovdm.get_required_extra_directory_by_name("From_PublicData")
        exclude_filterlist.append("*{}*".format(from_publicdata_dir['destDir']))

    excluded_collection_system_ids = gearman_worker.cruise_data_transfer['excludedCollectionSystems'].split(',')
    for collection_system_id in excluded_collection_system_ids:

        if collection_system_id == '0':
            continue

        collection_system_transfer = gearman_worker.ovdm.get_collection_system_transfer(collection_system_id)

        try:
            if collection_system_transfer['cruiseOrLowering'] == '0':
                exclude_filterlist.append("*{}*".format(collection_system_transfer['destDir']))
            else:
                lowerings = gearman_worker.ovdm.get_lowerings()
                for lowering in lowerings:
                    # exclude_filterlist.append("*/{cruiseID}/*/" + lowering + "/" + cruiseDataTransfer['destDir'].replace('{loweringID}', lowering) + "/*")
                    exclude_filterlist.append("*{}/{}*".format(lowering, collection_system_transfer['destDir'].replace('{cruiseID}', gearman_worker.cruise_id).replace('{loweringID}', lowering)))
        except Exception as err:
            logging.warning("Could not retrieve collection system transfer %s", collection_system_id)
            logging.warning(str(err))

    excluded_extra_directory_ids = gearman_worker.cruise_data_transfer['excludedExtraDirectories'].split(',')
    for excluded_extra_directory_id in excluded_extra_directory_ids:

        if excluded_extra_directory_id == '0':
            continue

        extra_directory = gearman_worker.ovdm.get_extra_directory(excluded_extra_directory_id)
        exclude_filterlist.append("*{}*".format(extra_directory['destDir'].replace('{cruiseID}', gearman_worker.cruise_id)))

    logging.debug("Exclude filters: %s", json.dumps(exclude_filterlist, indent=2))

    return exclude_filterlist


def transfer_local_dest_dir(gearman_worker, gearman_job): # pylint: disable=too-many-locals,too-many-statements
    """
    Copy cruise data to a local directory
    """

    logging.debug("Transfer to Local Directory")

    cruise_dir = os.path.join(gearman_worker.shipboard_data_warehouse_config['shipboardDataWarehouseBaseDir'], gearman_worker.cruise_id)
    dest_dir = gearman_worker.cruise_data_transfer['destDir'].rstrip('/')

    logging.debug('Destination Dir: %s', dest_dir)

    logging.debug("Building file list")
    files = build_filelist(gearman_worker, cruise_dir)

    # Create temp directory
    tmpdir = tempfile.mkdtemp()
    rsync_exclude_list_filepath = os.path.join(tmpdir, 'rsyncExcludeList.txt')

    try:
        with open(rsync_exclude_list_filepath, 'w') as rsync_excludelist_file:
            rsync_excludelist_file.write('\n'.join(files['exclude']))

    except IOError:
        logging.error("Error Saving temporary rsync filelist file")

        # Cleanup
        shutil.rmtree(tmpdir)
        return False

    file_index = 0
    file_count = 1 # avoids divide by 0 error
    command = ['rsync', '-trimnv', '--stats', '--exclude-from=' + rsync_exclude_list_filepath, cruise_dir, dest_dir]

    logging.debug('File count Command: %s', ' '.join(command))

    proc = subprocess.run(command, capture_output=True, text=True, check=False)

    for line in proc.stdout:
        if line.startswith('Number of regular files transferred:'):
            file_count = int(line.split(':')[1])

    bandwidth_imit = '--bwlimit=' + gearman_worker.cruise_data_transfer['bandwidthLimit'] if gearman_worker.cruise_data_transfer['bandwidthLimit'] != '0' else '--bwlimit=20000000' # 20GB/s a.k.a. stupid big

    command = ['rsync', '-trimv', bandwidth_imit, '--exclude-from=' + rsync_exclude_list_filepath, cruise_dir, dest_dir]

    logging.debug('Transfer Command: %s', ' '.join(command))

    proc = subprocess.Popen(command, stdout=subprocess.PIPE, stderr=subprocess.PIPE, text=True)
    while True:

        line = proc.stdout.readline().rstrip('\n')
        err_line = proc.stderr.readline().rstrip('\n')

        if err_line:
            logging.warning("Err Line: %s", err_line)
        if line:
            logging.debug("Line: %s", line)

        if proc.poll() is not None:
            break

        # if not line:
        #     continue

        if line.startswith( '>f+++++++++' ):
            filename = line.split(' ',1)[1]
            files['new'].append(filename)
            gearman_worker.send_job_status(gearman_job, int(20 + 70*float(file_index)/float(file_count)), 100)
            file_index += 1
        elif line.startswith( '>f.' ):
            filename = line.split(' ',1)[1]
            files['updated'].append(filename)
            gearman_worker.send_job_status(gearman_job, int(20 + 70*float(file_index)/float(file_count)), 100)
            file_index += 1

        if gearman_worker.stop:
            logging.debug("Stopping")
            proc.terminate()
            break

    # files['new'] = [os.path.join('/', gearman_worker.cruise_id, filename) for filename in files['new']]
    # files['updated'] = [os.path.join('/', gearman_worker.cruise_id, filename) for filename in files['updated']]

    logging.info("Setting file permissions")
    output_results = set_owner_group_permissions(gearman_worker.shipboard_data_warehouse_config['shipboardDataWarehouseUsername'], os.path.join(dest_dir, gearman_worker.cruise_id))

    # Cleanup
    shutil.rmtree(tmpdir)

    if not output_results['verdict']:
        logging.error("Error setting ownership/permissions for cruise data at destination: %s", os.path.join(dest_dir, gearman_worker.cruise_id))
        return output_results

    return { 'verdict': True, 'files': files }


def transfer_smb_dest_dir(gearman_worker, gearman_job): # pylint: disable=too-many-locals,too-many-statements
    """
    Copy cruise data to a samba server
    """

    logging.debug("Transfer to SMB Source")

    cruise_dir = os.path.join(gearman_worker.shipboard_data_warehouse_config['shipboardDataWarehouseBaseDir'], gearman_worker.cruise_id)

    logging.debug("Building file list")
    files = build_filelist(gearman_worker, cruise_dir)

    # Create temp directory
    tmpdir = tempfile.mkdtemp()

    # Create mountpoint
    mntpoint = os.path.join(tmpdir, 'mntpoint')
    os.mkdir(mntpoint, 0o755)

    # Mount SMB Share
    logging.debug("Mounting SMB Share")

    ver_test_command = ['smbclient', '-L', gearman_worker.cruise_data_transfer['smbServer'], '-W', gearman_worker.cruise_data_transfer['smbDomain'], '-m', 'SMB2', '-g', '-N'] if gearman_worker.cruise_data_transfer['smbUser'] == 'guest' else ['smbclient', '-L', gearman_worker.cruise_data_transfer['smbServer'], '-W', gearman_worker.cruise_data_transfer['smbDomain'], '-m', 'SMB2', '-g', '-U', gearman_worker.cruise_data_transfer['smbUser'] + '%' + gearman_worker.cruise_data_transfer['smbPass']]
    logging.debug("SMB version test command: %s", ' '.join(ver_test_command))

    vers="2.1"
    proc = subprocess.run(ver_test_command, capture_output=True, text=True, check=False)

    for line in proc.stdout.splitlines():
        if line.startswith('OS=[Windows 5.1]'):
            vers="1.0"
            break

    mount_command = ['sudo', 'mount', '-t', 'cifs', gearman_worker.cruise_data_transfer['smbServer'], mntpoint, '-o', 'rw' + ',guest' + ',domain=' + gearman_worker.cruise_data_transfer['smbDomain'] + ',vers=' + vers] if gearman_worker.cruise_data_transfer['smbUser'] == 'guest' else ['sudo', 'mount', '-t', 'cifs', gearman_worker.cruise_data_transfer['smbServer'], mntpoint, '-o', 'rw' + ',username=' + gearman_worker.cruise_data_transfer['smbUser'] + ',password=' + gearman_worker.cruise_data_transfer['smbPass'] + ',domain=' + gearman_worker.cruise_data_transfer['smbDomain'] + ',vers=' + vers]
    logging.debug("Mount command: %s", ' '.join(mount_command))

    subprocess.run(mount_command, capture_output=True, text=True, check=False)

    # Create temp directory
    tmpdir = tempfile.mkdtemp()
    rsync_exclude_list_filepath = os.path.join(tmpdir, 'rsyncExcludeList.txt')

    try:
        with open(rsync_exclude_list_filepath, 'w') as rsync_excludelist_file:
            rsync_excludelist_file.write('\n'.join(files['exclude']))

        logging.debug('\n'.join(files['exclude']))
    except IOError:
        logging.error("Error Saving temporary rsync filelist file")

        # Cleanup
        shutil.rmtree(tmpdir)
        return False

    file_index = 0
    file_count = 1 # avoids divide by 0 error
    command = ['rsync', '-trimnv', '--stats', '--exclude-from=' + rsync_exclude_list_filepath, cruise_dir, os.path.join(mntpoint, gearman_worker.cruise_data_transfer['destDir']).rstrip('/') if gearman_worker.cruise_data_transfer['destDir'] != '/' else mntpoint]

    logging.debug('File count Command: %s', ' '.join(command))

    proc = subprocess.run(command, capture_output=True, text=True, check=False)

    for line in proc.stdout:
        if line.startswith('Number of regular files transferred:'):
            file_count = int(line.split(':')[1])
            break

    bandwidth_imit = '--bwlimit=' + gearman_worker.cruise_data_transfer['bandwidthLimit'] if gearman_worker.cruise_data_transfer['bandwidthLimit'] != '0' else '--bwlimit=20000000' # 20GB/s a.k.a. stupid big

    command = ['rsync', '-trimv', bandwidth_imit, '--exclude-from=' + rsync_exclude_list_filepath, cruise_dir, os.path.join(mntpoint, gearman_worker.cruise_data_transfer['destDir']).rstrip('/') if gearman_worker.cruise_data_transfer['destDir'] != '/' else mntpoint]

    logging.debug('Transfer Command: %s', ' '.join(command))

    proc = subprocess.Popen(command, stdout=subprocess.PIPE, stderr=subprocess.PIPE, text=True)
    while True:

        line = proc.stdout.readline().rstrip('\n')
        err_line = proc.stderr.readline().rstrip('\n')

        if err_line:
            logging.warning("Err Line: %s", err_line)
        if line:
            logging.debug("Line: %s", line)

        if proc.poll() is not None:
            break

        # if not line:
        #     continue

        if line.startswith( '>f+++++++++' ):
            filename = line.split(' ',1)[1]
            files['new'].append(filename)
            gearman_worker.send_job_status(gearman_job, int(20 + 70*float(file_index)/float(file_count)), 100)
            file_index += 1
        elif line.startswith( '>f.' ):
            filename = line.split(' ',1)[1]
            files['updated'].append(filename)
            gearman_worker.send_job_status(gearman_job, int(20 + 70*float(file_index)/float(file_count)), 100)
            file_index += 1

        if gearman_worker.stop:
            logging.debug("Stopping")
            proc.terminate()
            break

    # Cleanup
    time.sleep(2)

    logging.debug("Unmount SMB Share")
    subprocess.call(['umount', mntpoint])
    shutil.rmtree(tmpdir)

    return { 'verdict': True, 'files': files }


def transfer_rsync_dest_dir(gearman_worker, gearman_job): # pylint: disable=too-many-locals,too-many-statements
    """
    Copy cruise data to a rsync server
    """

    logging.debug("Transfer to RSYNC Server")

    cruise_dir = os.path.join(gearman_worker.shipboard_data_warehouse_config['shipboardDataWarehouseBaseDir'], gearman_worker.cruise_id)

    logging.debug("Building file list")
    files = build_filelist(gearman_worker, cruise_dir)

    dest_dir = gearman_worker.cruise_data_transfer['destDir'].rstrip('/')

    # Create temp directory
    tmpdir = tempfile.mkdtemp()

    rsync_password_filepath = os.path.join(tmpdir, 'passwordFile')

    try:
        with open(rsync_password_filepath, 'w') as rsync_password_file:
            rsync_password_file.write(gearman_worker.cruise_data_transfer['rsyncPass'])

        os.chmod(rsync_password_filepath, 0o600)

    except IOError:
        logging.error("Error Saving temporary rsync password file")
        rsync_password_file.close()

        # Cleanup
        shutil.rmtree(tmpdir)

        return {'verdict': False, 'reason': 'Error Saving temporary rsync password file: ' + rsync_password_filepath}

    rsync_exclude_list_filepath = os.path.join(tmpdir, 'rsyncExcludeList.txt')

    # Create temp directory
    tmpdir = tempfile.mkdtemp()
    rsync_exclude_list_filepath = os.path.join(tmpdir, 'rsyncExcludeList.txt')

    try:
        with open(rsync_exclude_list_filepath, 'w') as rsync_excludelist_file:
            rsync_excludelist_file.write('\n'.join(files['exclude']))

    except IOError:
        logging.error("Error Saving temporary rsync filelist file")

        # Cleanup
        shutil.rmtree(tmpdir)
        return False

    file_index = 0
    file_count = 1 # avoids divide by 0 error
    command = ['rsync', '-trimnv', '--stats', '--exclude-from=' + rsync_exclude_list_filepath, '--password-file=' + rsync_password_filepath, cruise_dir, 'rsync://' + gearman_worker.cruise_data_transfer['rsyncUser'] + '@' + gearman_worker.cruise_data_transfer['rsyncServer'] + dest_dir + '/']

    logging.debug('File count Command: %s', ' '.join(command))

    proc = subprocess.run(command, capture_output=True, text=True, check=False)

    for line in proc.stdout:
        if line.startswith('Number of regular files transferred:'):
            file_count = int(line.split(':')[1])
            break

    bandwidth_imit = '--bwlimit=' + gearman_worker.cruise_data_transfer['bandwidthLimit'] if gearman_worker.cruise_data_transfer['bandwidthLimit'] != '0' else '--bwlimit=20000000' # 20GB/s a.k.a. stupid big

    # # Work around to create CruiseID at the destination
    # os.mkdir(os.path.join(tmpdir, gearman_worker.cruise_id))
    # command = ['rsync', '-a', bandwidthLimit, '--no-motd', '--password-file=' + rsync_password_filepath, os.path.join(tmpdir, gearman_worker.cruise_id), 'rsync://' + gearman_worker.cruise_data_transfer['rsyncUser'] + '@' + gearman_worker.cruise_data_transfer['rsyncServer'] + dest_dir + '/']
    # popen = subprocess.Popen(command, stdout=subprocess.PIPE)

    command = ['rsync', '-trimv', bandwidth_imit, '--no-motd', '--exclude-from=' + rsync_exclude_list_filepath, '--password-file=' + rsync_password_filepath, cruise_dir, 'rsync://' + gearman_worker.cruise_data_transfer['rsyncUser'] + '@' + gearman_worker.cruise_data_transfer['rsyncServer'] + dest_dir + '/']

    logging.debug('Transfer Command: %s', ' '.join(command))

    proc = subprocess.Popen(command, stdout=subprocess.PIPE, stderr=subprocess.PIPE, text=True)

    while True:

        line = proc.stdout.readline().rstrip('\n')
        err_line = proc.stderr.readline().rstrip('\n')

        if err_line:
            logging.warning("Err Line: %s", err_line)
        if line:
            logging.debug("Line: %s", line)

        if proc.poll() is not None:
            break

        # if not line:
        #     continue

        if line.startswith( '<f+++++++++' ):
            filename = line.split(' ',1)[1]
            files['new'].append(filename)
            gearman_worker.send_job_status(gearman_job, int(20 + 70*float(file_index)/float(file_count)), 100)
            file_index += 1
        elif line.startswith( '<f.' ):
            filename = line.split(' ',1)[1]
            files['updated'].append(filename)
            gearman_worker.send_job_status(gearman_job, int(20 + 70*float(file_index)/float(file_count)), 100)
            file_index += 1

        if gearman_worker.stop:
            logging.debug("Stopping")
            proc.terminate()
            break

    # files['new'] = [os.path.join(dest_dir.replace(cruise_dir, '').lstrip('/').rstrip('/'),filename) for filename in files['new']]
    # files['updated'] = [os.path.join(dest_dir.replace(cruise_dir, '').lstrip('/').rstrip('/'),filename) for filename in files['updated']]

    # Cleanup
    shutil.rmtree(tmpdir)

    return {'verdict': True, 'files': files}


def transfer_ssh_dest_dir(gearman_worker, gearman_job): # pylint: disable=too-many-locals
    """
    Copy cruise data to a ssh server
    """

    logging.debug("Transfer to SSH Server")

    cruise_dir = os.path.join(gearman_worker.shipboard_data_warehouse_config['shipboardDataWarehouseBaseDir'], gearman_worker.cruise_id)

    logging.debug("Building file list")
    files = build_filelist(gearman_worker, cruise_dir)

    dest_dir = gearman_worker.cruise_data_transfer['destDir'].rstrip('/')

    # Create temp directory
    tmpdir = tempfile.mkdtemp()

    ssh_excludelist_filepath = os.path.join(tmpdir, 'sshExcludeList.txt')

    try:
        with open(ssh_excludelist_filepath, 'w') as ssh_exclude_filelist_file:
            ssh_exclude_filelist_file.write('\n'.join(files['exclude']))

    except IOError:
        logging.debug("Error Saving temporary ssh exclude filelist file")

        # Cleanup
        shutil.rmtree(tmpdir)

        return {'verdict': False, 'reason': 'Error Saving temporary ssh exclude filelist file: ' + ssh_excludelist_filepath, 'files':[]}

    file_index = 0
    file_count = 1 # avoids divide by 0 error
    command = ['rsync', '-trimnv', '--stats', '--exclude-from=' + ssh_excludelist_filepath, '-e', 'ssh', cruise_dir, gearman_worker.cruise_data_transfer['sshUser'] + '@' + gearman_worker.cruise_data_transfer['sshServer'] + ':', dest_dir] if gearman_worker.cruise_data_transfer['sshUseKey'] == '1' else ['sshpass', '-p', gearman_worker.cruise_data_transfer['sshPass'], 'rsync', '-trimnv', '--exclude-from=' + ssh_excludelist_filepath, '-e', 'ssh', cruise_dir, gearman_worker.cruise_data_transfer['sshUser'] + '@' + gearman_worker.cruise_data_transfer['sshServer'] + ':' + dest_dir]

    logging.debug('File count Command: %s', ' '.join(command))

    proc = subprocess.run(command, capture_output=True, text=True, check=False)

    for line in proc.stdout:
        if line.startswith('Number of regular files transferred:'):
            file_count = int(line.split(':')[1])
            break

    bandwidth_imit = '--bwlimit=' + gearman_worker.cruise_data_transfer['bandwidthLimit'] if gearman_worker.cruise_data_transfer['bandwidthLimit'] != '0' else '--bwlimit=20000000' # 20GB/s a.k.a. stupid big

    # command = ['ssh', gearman_worker.cruise_data_transfer['sshServer'], '-l', gearman_worker.cruise_data_transfer['sshUser'], '-o', 'StrictHostKeyChecking=no', 'PasswordAuthentication=no', 'mkdir ' + os.path.join(dest_dir, gearman_worker.cruise_id)] if gearman_worker.cruise_data_transfer['sshUseKey'] == '1' else ['sshpass', '-p', gearman_worker.cruise_data_transfer['sshPass'], 'ssh', gearman_worker.cruise_data_transfer['sshServer'], '-l', gearman_worker.cruise_data_transfer['sshUser'], '-o', 'StrictHostKeyChecking=no', '-o', 'PubkeyAuthentication=no', 'mkdir ' + os.path.join(dest_dir, gearman_worker.cruise_id)]

    # proc = subprocess.Popen(command, stdout=subprocess.PIPE)
    # proc.communicate()

    command = ['rsync', '-trimv', bandwidth_imit, '--exclude-from=' + ssh_excludelist_filepath, '-e', 'ssh', cruise_dir, gearman_worker.cruise_data_transfer['sshUser'] + '@' + gearman_worker.cruise_data_transfer['sshServer'] + ':' + dest_dir] if gearman_worker.cruise_data_transfer['sshUseKey'] == '1' else ['sshpass', '-p', gearman_worker.cruise_data_transfer['sshPass'], 'rsync', '-trimv', bandwidth_imit, '--exclude-from=' + ssh_excludelist_filepath, '-e', 'ssh', cruise_dir, gearman_worker.cruise_data_transfer['sshUser'] + '@' + gearman_worker.cruise_data_transfer['sshServer'] + ':' + dest_dir]

    logging.debug("Transfer Command: %s", ' '.join(command))

    proc = subprocess.Popen(command, stdout=subprocess.PIPE, stderr=subprocess.PIPE, text=True)

    while True:

        line = proc.stdout.readline().rstrip('\n')
        err_line = proc.stderr.readline().rstrip('\n')

        if err_line:
            logging.warning("Err Line: %s", err_line)
        if line:
            logging.debug("Line: %s", line)

        if proc.poll() is not None:
            break

        # if not line:
        #    continue

        if line.startswith( '<f+++++++++' ):
            filename = line.split(' ',1)[1]
            files['new'].append(filename)
            gearman_worker.send_job_status(gearman_job, int(20 + 70*float(file_index)/float(file_count)), 100)
            file_index += 1
        elif line.startswith( '<f.' ):
            filename = line.split(' ',1)[1]
            files['updated'].append(filename)
            gearman_worker.send_job_status(gearman_job, int(20 + 70*float(file_index)/float(file_count)), 100)
            file_index += 1

        if gearman_worker.stop:
            logging.debug("Stopping")
            proc.terminate()
            break

    # files['new'] = [os.path.join(dest_dir.replace(cruise_dir, '').lstrip('/').rstrip('/'),filename) for filename in files['new']]
    # files['updated'] = [os.path.join(dest_dir.replace(cruise_dir, '').lstrip('/').rstrip('/'),filename) for filename in files['updated']]

    # Cleanup
    shutil.rmtree(tmpdir)

    return {'verdict': True, 'files': files}


class OVDMGearmanWorker(python3_gearman.GearmanWorker):
    """
    Class for the current Gearman worker
    """

    def __init__(self):
        self.stop = False
        self.ovdm = OpenVDM()
        self.cruise_id = self.ovdm.get_cruise_id()
        self.system_status = self.ovdm.get_system_status()
        self.cruise_data_transfer = {}
        self.shipboard_data_warehouse_config = self.ovdm.get_shipboard_data_warehouse_config()
        super().__init__(host_list=[self.ovdm.get_gearman_server()])


    def on_job_execute(self, current_job):
        """
        Function run whenever a new job arrives
        """

        logging.debug("current_job: %s", current_job)

        self.stop = False
        payload_obj = json.loads(current_job.data)

        try:
            self.cruise_data_transfer = self.ovdm.get_cruise_data_transfer(payload_obj['cruiseDataTransfer']['cruiseDataTransferID'])

<<<<<<< HEAD
            logging.info("cruiseDataTransfer configuration: \n %s", self.cruise_data_transfer)
=======
            logging.info("cruiseDataTransfer configuration: \n%s", json.dumps(self.cruise_data_transfer, indent=2))
>>>>>>> e5162d00

            if not self.cruise_data_transfer: # doesn't exist
                return self.on_job_complete(current_job, json.dumps({'parts':[{"partName": "Located Cruise Data Tranfer Data", "result": "Fail", "reason": "Could not find configuration data for cruise data transfer"}], 'files':{'new':[],'updated':[], 'exclude':[]}}))

            if self.cruise_data_transfer['status'] == "1": # running
                logging.info("Transfer job for %s skipped because a transfer for that cruise data destination is already in-progress", self.cruise_data_transfer['name'])
                return self.on_job_complete(current_job, json.dumps({'parts':[{"partName": "Transfer In-Progress", "result": "Ignore", "reason": "Transfer is already in-progress"}], 'files':{'new':[],'updated':[], 'exclude':[]}}))

        except Exception as err:
            logging.debug(str(err))
            return self.on_job_complete(current_job, json.dumps({'parts':[{"partName": "Located Cruise Data Tranfer Data", "result": "Fail", "reason": "Could not find retrieve data for cruise data transfer from OpenVDM API"}], 'files':{'new':[],'updated':[], 'exclude':[]}}))

        self.system_status = payload_obj['systemStatus'] if 'systemStatus' in payload_obj else self.ovdm.get_system_status()
        self.cruise_data_transfer.update(payload_obj['cruiseDataTransfer'])

        if self.system_status == "Off" or self.cruise_data_transfer['enable'] == '0':
            logging.info("Transfer job for %s skipped because that cruise data transfer is currently disabled", self.cruise_data_transfer['name'])
            return self.on_job_complete(current_job, json.dumps({'parts':[{"partName": "Transfer Enabled", "result": "Ignore", "reason": "Transfer is disabled"}], 'files':{'new':[],'updated':[], 'exclude':[]}}))

        self.cruise_id = self.ovdm.get_cruise_id()

        logging.info("Job: %s, %s transfer started at: %s", current_job.handle, self.cruise_data_transfer['name'], time.strftime("%D %T", time.gmtime()))

        self.shipboard_data_warehouse_config = self.ovdm.get_shipboard_data_warehouse_config()

        return super().on_job_execute(current_job)


    def on_job_exception(self, current_job, exc_info):
        """
        Function run whenever the current job has an exception
        """

        logging.error("Job: %s, %s transfer failed at: %s", current_job.handle, self.cruise_data_transfer['name'], time.strftime("%D %T", time.gmtime()))

        self.send_job_data(current_job, json.dumps([{"partName": "Worker crashed", "result": "Fail", "reason": "Unknown"}]))
        self.ovdm.set_error_cruise_data_transfer(self.cruise_data_transfer['cruiseDataTransferID'], 'Worker crashed')

        exc_type, _, exc_tb = sys.exc_info()
        fname = os.path.split(exc_tb.tb_frame.f_code.co_filename)[1]
        logging.error(exc_type, fname, exc_tb.tb_lineno)
        return super().on_job_exception(current_job, exc_info)


    def on_job_complete(self, current_job, job_result):
        """
        Function run whenever the current job completes
        """

        results_obj = json.loads(job_result)

        if len(results_obj['parts']) > 0:
            if results_obj['parts'][-1]['result'] == "Fail": # Final Verdict
                self.ovdm.set_error_cruise_data_transfer(self.cruise_data_transfer['cruiseDataTransferID'], results_obj['parts'][-1]['reason'])
            else:
                self.ovdm.set_idle_cruise_data_transfer(self.cruise_data_transfer['cruiseDataTransferID'])
        else:
            self.ovdm.set_idle_cruise_data_transfer(self.cruise_data_transfer['cruiseDataTransferID'])

        logging.debug("Job Results: %s", json.dumps(results_obj, indent=2))
        logging.info("Job: %s, %s transfer completed at: %s", current_job.handle, self.cruise_data_transfer['name'], time.strftime("%D %T", time.gmtime()))

        return super().send_job_complete(current_job, job_result)


    def stop_task(self):
        """
        Function to stop the current job
        """
        self.stop = True
        logging.warning("Stopping current task...")


    def quit_worker(self):
        """
        Function to quit the worker
        """
        self.stop = True
        logging.warning("Quitting worker...")
        self.shutdown()


def task_run_cruise_data_transfer(gearman_worker, current_job):
    """
    Run the cruise data transfer
    """

    time.sleep(randint(0,2))

    job_results = {
        'parts': [
            {"partName": "Transfer In-Progress", "result": "Pass"},
            {"partName": "Transfer Enabled", "result": "Pass"}
        ],
        'files':{}
    }

    logging.debug("Setting transfer status to 'Running'")
    gearman_worker.ovdm.set_running_cruise_data_transfer(gearman_worker.cruise_data_transfer['cruiseDataTransferID'], os.getpid(), current_job.handle)

    logging.info("Testing configuration")
    gearman_worker.send_job_status(current_job, 1, 10)

    gm_client = python3_gearman.GearmanClient([gearman_worker.ovdm.get_gearman_server()])

    gm_data = {
        'cruiseDataTransfer': gearman_worker.cruise_data_transfer,
        'cruiseID': gearman_worker.cruise_id
    }

    completed_job_request = gm_client.submit_job("testCruiseDataTransfer", json.dumps(gm_data))
    results_obj = json.loads(completed_job_request.result)

    logging.debug('Connection Test Results: %s', json.dumps(results_obj, indent=2))

    if results_obj['parts'][-1]['result'] == "Pass": # Final Verdict
        logging.debug("Connection test passed")
        job_results['parts'].append({"partName": "Connection Test", "result": "Pass"})
    else:
        logging.warning("Connection test failed, quitting job")
        job_results['parts'].append({"partName": "Connection Test", "result": "Fail", "reason": results_obj['parts'][-1]['reason']})
        return json.dumps(job_results)

    gearman_worker.send_job_status(current_job, 2, 10)

    logging.info("Transferring files")
    output_results = None
    if gearman_worker.cruise_data_transfer['transferType'] == "1": # Local Directory
        output_results = transfer_local_dest_dir(gearman_worker, current_job)
    elif  gearman_worker.cruise_data_transfer['transferType'] == "2": # Rsync Server
        output_results = transfer_rsync_dest_dir(gearman_worker, current_job)
    elif  gearman_worker.cruise_data_transfer['transferType'] == "3": # SMB Server
        output_results = transfer_smb_dest_dir(gearman_worker, current_job)
    elif  gearman_worker.cruise_data_transfer['transferType'] == "4": # SSH Server
        output_results = transfer_ssh_dest_dir(gearman_worker, current_job)
    else:
        logging.error("Unknown Transfer Type")
        job_results['parts'].append({"partName": "Transfer Files", "result": "Fail", "reason": "Unknown transfer type"})
        return json.dumps(job_results)

    if not output_results['verdict']:
        logging.error("Transfer of remote files failed: %s", output_results['reason'])
        job_results['parts'].append({"partName": "Transfer Files", "result": "Fail", "reason": output_results['reason']})
        return json.dumps(job_results)

    logging.debug("Transfer completed successfully")
    job_results['files'] = output_results['files']
    job_results['parts'].append({"partName": "Transfer Files", "result": "Pass"})

    if len(job_results['files']['new']) > 0:
        logging.debug("%s file(s) added", len(job_results['files']['new']))
    if len(job_results['files']['updated']) > 0:
        logging.debug("%s file(s) updated", len(job_results['files']['updated']))
    if len(job_results['files']['exclude']) > 0:
        logging.debug("%s file(s) intentionally skipped", len(job_results['files']['exclude']))

    gearman_worker.send_job_status(current_job, 9, 10)

    time.sleep(2)

    return json.dumps(job_results)


# -------------------------------------------------------------------------------------
# Required python code for running the script as a stand-alone utility
# -------------------------------------------------------------------------------------
if __name__ == "__main__":
    parser = argparse.ArgumentParser(description='Handle cruise data transfer related tasks')
    parser.add_argument('-v', '--verbosity', dest='verbosity',
                        default=0, action='count',
                        help='Increase output verbosity')

    parsed_args = parser.parse_args()

    ############################
    # Set up logging before we do any other argument parsing (so that we
    # can log problems with argument parsing).

    LOGGING_FORMAT = '%(asctime)-15s %(levelname)s - %(message)s'
    logging.basicConfig(format=LOGGING_FORMAT)

    LOG_LEVELS = {0: logging.WARNING, 1: logging.INFO, 2: logging.DEBUG}
    parsed_args.verbosity = min(parsed_args.verbosity, max(LOG_LEVELS))
    logging.getLogger().setLevel(LOG_LEVELS[parsed_args.verbosity])

    logging.debug("Creating Worker...")

    new_worker = OVDMGearmanWorker()
    new_worker.set_client_id(__file__)

    logging.debug("Defining Signal Handlers...")
    def sigquit_handler(_signo, _stack_frame):
        """
        Signal Handler for QUIT
        """
        logging.warning("QUIT Signal Received")
        new_worker.stop_task()

    def sigint_handler(_signo, _stack_frame):
        """
        Signal Handler for INT
        """
        logging.warning("INT Signal Received")
        new_worker.quit_worker()

    signal.signal(signal.SIGQUIT, sigquit_handler)
    signal.signal(signal.SIGINT, sigint_handler)

    logging.info("Registering worker tasks...")

    logging.info("\tTask: runCruiseDataTransfer")
    new_worker.register_task("runCruiseDataTransfer", task_run_cruise_data_transfer)

    logging.info("Waiting for jobs...")
    new_worker.work()<|MERGE_RESOLUTION|>--- conflicted
+++ resolved
@@ -621,11 +621,7 @@
         try:
             self.cruise_data_transfer = self.ovdm.get_cruise_data_transfer(payload_obj['cruiseDataTransfer']['cruiseDataTransferID'])
 
-<<<<<<< HEAD
-            logging.info("cruiseDataTransfer configuration: \n %s", self.cruise_data_transfer)
-=======
             logging.info("cruiseDataTransfer configuration: \n%s", json.dumps(self.cruise_data_transfer, indent=2))
->>>>>>> e5162d00
 
             if not self.cruise_data_transfer: # doesn't exist
                 return self.on_job_complete(current_job, json.dumps({'parts':[{"partName": "Located Cruise Data Tranfer Data", "result": "Fail", "reason": "Could not find configuration data for cruise data transfer"}], 'files':{'new':[],'updated':[], 'exclude':[]}}))
