--- conflicted
+++ resolved
@@ -967,16 +967,13 @@
 
     if [ ! -e ${INSTALL_ROOT}/openvdm/server/etc/openvdm.yaml ] ; then
         echo "Building server configuration file"
-<<<<<<< HEAD
         sed -e "s/127.0.0.1/${HOSTNAME}/" ${INSTALL_ROOT}/openvdm/server/etc/openvdm.yaml.dist > ${INSTALL_ROOT}/openvdm/server/etc/openvdm.yaml
 
         if [ $INSTALL_PUBLICDATA == 'no' ]; then
             sed -i -e "s/transferPubicData: True/transferPubicData: False/" ${INSTALL_ROOT}/openvdm/server/etc/openvdm.yaml
         fi
-=======
-        cat ${INSTALL_ROOT}/openvdm/server/etc/openvdm.yaml.dist | sed -e "s/127.0.0.1/${HOSTNAME}/" > ${INSTALL_ROOT}/openvdm/server/etc/openvdm.yaml
-	chown -R ${OPENVDM_USER}:${OPENVDM_USER} ${INSTALL_ROOT}/openvdm/server/etc/openvdm.yaml
->>>>>>> e0a81a6d
+
+        chown -R ${OPENVDM_USER}:${OPENVDM_USER} ${INSTALL_ROOT}/openvdm/server/etc/openvdm.yaml
     fi
 
     cd ${startingDir}
